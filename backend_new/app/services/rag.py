"""RAG 서비스"""

from typing import Dict, Any, List, Union, Tuple
from uuid import UUID
import pandas as pd
import logging
import asyncio
from sqlalchemy import select
import re

from app.core.config import settings
from app.services.embedding import EmbeddingService
from app.services.prompts import ChatPrompt, TablePrompt, TableHeaderPrompt
from app.models.document import Document
from app.schemas.table_response import TableResponse, TableHeader, TableColumn, TableCell
from app.schemas.table_history import TableHistoryCreate
from app.services.table_history import TableHistoryService
logger = logging.getLogger(__name__)

# 문서 상태 상수
DOCUMENT_STATUS_REGISTERED = 'REGISTERED'
DOCUMENT_STATUS_UPLOADING = 'UPLOADING'
DOCUMENT_STATUS_UPLOADED = 'UPLOADED'
DOCUMENT_STATUS_PROCESSING = 'PROCESSING'
DOCUMENT_STATUS_COMPLETED = 'COMPLETED'
DOCUMENT_STATUS_PARTIAL = 'PARTIAL'
DOCUMENT_STATUS_ERROR = 'ERROR'
DOCUMENT_STATUS_DELETED = 'DELETED'

class RAGService:
    """RAG 서비스"""
    
    def __init__(self):
        """RAG 서비스 초기화"""
        self.embedding_service = EmbeddingService()
        self.chat_prompt = ChatPrompt()
        self.table_prompt = TablePrompt()
        self.table_header_prompt = TableHeaderPrompt()
        self.db = None
        # 동시 처리할 최대 문서 수 (rate limit 고려)
        self.max_concurrent = 5
        # 청크 수 관련 설정
        self.chunk_multiplier = 5  # 청크 수 배수
        self.max_chunks_per_doc = 10  # 문서당 최대 청크 수

    async def initialize(self, db):
        """DB 세션 초기화"""
        self.db = db

    async def verify_document_access(self, document_id: str) -> bool:
        """문서 접근 권한 확인
        
        Args:
            document_id: 확인할 문서 ID
            
        Returns:
            bool: 접근 가능 여부
        """
        try:
            # 문서 존재 여부 확인
            stmt = select(Document).where(Document.id == document_id)
            # async_session을 사용하여 비동기 쿼리 실행
            async with self.db.begin() as session:
                result = await session.execute(stmt)
                document = result.scalar_one_or_none()
            
            if not document:
                logger.warning(f"문서를 찾을 수 없음: {document_id}")
                return False
                
            # 문서 상태 확인
            if document.status not in ['COMPLETED', 'PARTIAL']:
                logger.warning(f"문서가 아직 처리되지 않음: {document_id} (상태: {document.status})")
                return False
                
            return True
            
        except Exception as e:
            logger.error(f"문서 접근 권한 확인 중 오류 발생: {str(e)}")
            return False

    def _normalize_query(self, query: str) -> str:
        """쿼리 정규화 - 유사한 표현을 통일하여 캐시 효율성 향상
        
        Args:
            query: 원본 쿼리
            
        Returns:
            str: 정규화된 쿼리
        """
        import re
        
        # 1. 기본 정규화
        query = re.sub(r'\s+', ' ', query.strip())
        
        # 2. 날짜 표현 정규화
        query = re.sub(r'(\d{4})년도?', r'\1년', query)
        query = re.sub(r'(\d{1,2})월달?', r'\1월', query)
        query = re.sub(r'(\d{1,2})분기말?', r'\1분기', query)
        
        # 3. 한국어 특화 표현 통일
        replacements = {
            r'얼마(예요|인가요|인가|야|니|나요)': '얼마입니까',
            r'알려줘': '알려주세요',
            r'보여줘': '보여주세요',
            r'찾아줘': '찾아주세요',
            r'뭐야': '무엇입니까',
            r'뭐니': '무엇입니까',
            r'있니': '있습니까',
            r'없니': '없습니까'
        }
        
        for pattern, replacement in replacements.items():
            query = re.sub(pattern, replacement, query)
            
        return query

    async def _search_document_chunks(self, doc_id: str, query: str, top_k: int) -> List[Dict[str, Any]]:
        """단일 문서의 청크 검색 (에러 처리 포함)"""
        try:
            # 쿼리 분석
            query_analysis = self._analyze_query(query)
            
            # 증권사 관련 쿼리인 경우, 문서 시작 부분도 포함
            if query_analysis["requires_all_docs"] or query_analysis["query_type"] == "securities":
                first_chunk = self.embedding_service.get_first_chunk(doc_id)
                chunks = await self.embedding_service.search_similar(
                    query=query,
                    document_ids=[doc_id],
                    top_k=min(self.max_chunks_per_doc - 1, self.chunk_multiplier * top_k)
                )
                if first_chunk:
                    # 첫 번째 청크를 앞에 추가 (증권사 정보가 주로 여기에 있음)
                    return [first_chunk] + (chunks or [])
            
            # 일반 쿼리
            chunks = await self.embedding_service.search_similar(
                query=query,
                document_ids=[doc_id],
                top_k=min(self.max_chunks_per_doc, self.chunk_multiplier * top_k)
            )
            return chunks or []
            
        except Exception as e:
            logger.error(f"문서 {doc_id} 검색 중 오류 발생: {str(e)}")
            return []

    async def _get_first_chunks_parallel(self, doc_ids: List[str]) -> List[Dict[str, Any]]:
        """여러 문서의 첫 번째 청크 병렬 검색"""
        tasks = [self.embedding_service.get_first_chunk(doc_id) for doc_id in doc_ids]
        chunks = await asyncio.gather(*tasks, return_exceptions=True)
        
        valid_chunks = []
        for doc_id, chunk in zip(doc_ids, chunks):
            if isinstance(chunk, Exception):
                logger.error(f"문서 {doc_id}의 첫 번째 청크 검색 실패: {str(chunk)}")
            elif chunk:
                valid_chunks.append(chunk)
        return valid_chunks

    def _filter_chunks_by_query(self, chunks: List[Dict[str, Any]], query_analysis: Dict[str, Any]) -> List[Dict[str, Any]]:
        """쿼리 분석 결과에 따라 청크 필터링"""
        filtered_chunks = []
        
        if query_analysis["query_type"] == "securities":
            securities_patterns = [
                r'([가-힣A-Za-z\s&]+)증권',  # 기본 증권사 패턴
                r'([가-힣A-Za-z\s&]+)\s*Investment\s*&\s*Securities',  # 영문 증권사 패턴
                r'([가-힣A-Za-z\s&]+)\s*리서치센터',  # 리서치센터 패턴
                r'([가-힣A-Za-z\s&]+)\s*투자증권'  # 투자증권 패턴
            ]
            
            found_securities = set()  # 중복 제거를 위한 집합
            
            for chunk in chunks:
                content = chunk.get("content", "")
                # 문서 시작 부분에서 증권사 찾기 (처음 몇 줄만)
                first_lines = '\n'.join(content.split('\n')[:5])  # 처음 5줄만 검사
                
                for pattern in securities_patterns:
                    matches = re.finditer(pattern, first_lines, re.IGNORECASE)
                    for match in matches:
                        company = match.group(1).strip()
                        # 기본적인 정제
                        company = re.sub(r'\s+', ' ', company)  # 연속된 공백 제거
                        found_securities.add(company)
                
                if found_securities:  # 증권사를 찾은 경우만 청크 추가
                    chunk = chunk.copy()
                    chunk["content"] = f"증권사: {', '.join(found_securities)}"
                    filtered_chunks.append(chunk)
                    found_securities.clear()  # 다음 청크를 위해 초기화
        else:
            filtered_chunks = chunks
            
        return filtered_chunks

    async def _get_relevant_chunks(self, query: str, top_k: int = 5, document_ids: List[str] = None) -> Tuple[List[Dict[str, Any]], Dict[str, Any]]:
        """관련 문서 청크 검색 및 패턴 분석"""
        query_analysis = self._analyze_query(query)
        all_chunks = []
        
        if document_ids and query_analysis["requires_all_docs"]:
            # 문서 그룹화 (max_concurrent 단위로)
            doc_groups = [document_ids[i:i + self.max_concurrent] 
                        for i in range(0, len(document_ids), self.max_concurrent)]
            
            for group in doc_groups:
                search_tasks = [
                    self._search_document_chunks(doc_id, query, top_k)
                    for doc_id in group
                ]
                chunks_list = await asyncio.gather(*search_tasks)
                
                for chunks in chunks_list:
                    if chunks:
                        all_chunks.extend(chunks)
            
            # 쿼리 타입에 따라 청크 필터링
            all_chunks = self._filter_chunks_by_query(all_chunks, query_analysis)
            
            # 문서별로 가장 관련성 높은 청크만 유지
            doc_chunks = {}
            for chunk in sorted(all_chunks, key=lambda x: x.get("score", 0), reverse=True):
                doc_id = chunk["document_id"]
                if doc_id not in doc_chunks:
                    doc_chunks[doc_id] = chunk
            
            all_chunks = list(doc_chunks.values())
                    
        else:
            all_chunks = await self.embedding_service.search_similar(
                query=query,
                document_ids=document_ids,
                top_k=top_k
            )
            all_chunks = self._filter_chunks_by_query(all_chunks, query_analysis)
        
        patterns = self._analyze_chunk_patterns(all_chunks)
        return all_chunks, patterns

    def _analyze_query(self, query: str) -> Dict[str, Any]:
        """쿼리 분석"""
        analysis = {
            "requires_all_docs": False,  # 모든 문서 필요 여부
            "is_comparison": False,      # 비교 분석 필요 여부
            "target_fields": [],         # 목표 필드들
            "query_type": "general",     # 쿼리 타입
            "query": query.lower()       # 원본 쿼리 (소문자)
        }
        
        # 재무 정보 관련 키워드
        financial_patterns = [
            r'매출액|영업이익|당기순이익|영업이익률|순이익률',
            r'자산|부채|자본|현금흐름|재무상태',
            r'분기|연도|전년|전분기|증감률'
        ]
        
        # 기업 정보 관련 키워드
        company_info_patterns = [
            r'기업명|회사명|법인명|상호',
            r'증권코드|종목코드|티커',
            r'설립일|설립연도|업력',
            r'대표|임원|이사|경영진',
            r'사업내용|주요제품|서비스'
        ]
        
        # 시장 정보 관련 키워드
        market_patterns = [
            r'시장점유율|점유율|순위|랭킹',
            r'경쟁사|동종업체|업계',
            r'시장규모|시장현황|산업동향'
        ]
        
        # 증권사 관련 키워드
        securities_patterns = [
            r'증권사\s*(별|간|들의|의|모든|전체)',
            r'(모든|전체|각)\s*증권사',
            r'리서치\s*(센터|보고서)',
            r'(목표가|투자의견|전망)',
        ]
        
        # 비교 분석 키워드
        comparison_patterns = [
            r'비교',
            r'차이',
            r'다른',
            r'각각의?',
            r'모든',
            r'전체',
            r'종합'
        ]
        
        # 쿼리 타입 결정
        for pattern in financial_patterns:
            if re.search(pattern, query):
                analysis["query_type"] = "financial"
                break
                
        for pattern in company_info_patterns:
            if re.search(pattern, query):
                analysis["query_type"] = "company_info"
                break
                
        for pattern in market_patterns:
            if re.search(pattern, query):
                analysis["query_type"] = "market"
                break
        
        # 증권사 관련 쿼리 확인
        for pattern in securities_patterns:
            if re.search(pattern, query):
                analysis["requires_all_docs"] = True
                analysis["query_type"] = "securities"
                break
                
        # 비교 분석 필요 여부 확인
        for pattern in comparison_patterns:
            if re.search(pattern, query):
                analysis["is_comparison"] = True
                if not analysis["requires_all_docs"]:
                    analysis["requires_all_docs"] = True
                break
                
        # 목표 필드 식별
        target_patterns = {
            "price_target": r'목표가',
            "investment_opinion": r'투자의견',
            "outlook": r'전망',
            "securities_name": r'증권사\s*이름|증권사\s*명칭|어느\s*증권사'
        }
        
        for field, pattern in target_patterns.items():
            if re.search(pattern, query):
                analysis["target_fields"].append(field)
                
        if not analysis["target_fields"]:
            analysis["target_fields"].append("general")
            
        return analysis

    async def _handle_chat_mode(self, query: str, top_k: int = 5, document_ids: List[str] = None):
        """채팅 모드 처리"""
        try:
            # 관련 문서 검색 및 패턴 분석
            relevant_chunks, patterns = await self._get_relevant_chunks(query, top_k, document_ids)
            
            if not relevant_chunks:
                return {
                    "answer": "관련 문서를 찾을 수 없습니다.",
                    "context": []
                }
            
            # 쿼리 분석
            query_analysis = self._analyze_query(query)
            
            # 문서 컨텍스트 구성
            doc_contexts = []
            for chunk in relevant_chunks:
                doc_contexts.append(
                    f"문서 ID: {chunk.get('document_id', 'N/A')}\n"
                    f"페이지: {chunk.get('page_number', 'N/A')}\n"
                    f"내용: {chunk.get('text', '')}"
                )
            
            # 프롬프트로 분석
            chain_response = await self.chat_prompt.analyze(
                content='\n\n'.join(doc_contexts),
                query=query,
                patterns=patterns,
                query_analysis=query_analysis
            )
            
            return {
                "answer": chain_response,
                "context": relevant_chunks
            }
            
        except Exception as e:
            logger.error(f"채팅 모드 처리 실패: {str(e)}")
            raise

<<<<<<< HEAD
    async def handle_table_mode(self, query: str, document_ids: List[str] = None, user_id: str = None, project_id: str = None):
=======
    async def handle_table_mode(self, query: str, document_ids: List[str] = None) -> TableResponse:
>>>>>>> f44036bf
        """테이블 모드 처리"""
        try:
            # 1. 테이블 헤더 생성
            title = await self.table_header_prompt.generate_title(query)
            logger.info("테이블 헤더 생성 완료")

            if not document_ids:
                return TableResponse(columns=[
                    TableColumn(
                        header=TableHeader(name=title, prompt=query),
                        cells=[TableCell(doc_id="1", content="문서가 선택되지 않았습니다.")]
                    )
                ])

            # 2. 관련 청크 검색 및 패턴 분석
            relevant_chunks, patterns = await self._get_relevant_chunks(
                query=query,
                document_ids=document_ids
            )
            logger.info(f"관련 청크 검색 완료 - 총 {len(relevant_chunks)}개 청크 발견")
            
            # 3. 쿼리 분석
            query_analysis = self._analyze_query(query)
            logger.info(f"쿼리 분석 완료 - 타입: {query_analysis['query_type']}")
            
            # 4. 문서별로 청크 그룹화
            doc_chunks = {}
            for chunk in relevant_chunks:
                doc_id = chunk["document_id"]
                if doc_id not in doc_chunks:
                    doc_chunks[doc_id] = []
                doc_chunks[doc_id].append(chunk["text"])

            # 5. 모든 문서 동시 분석
            async def analyze_document(doc_id: str):
                try:
                    logger.info(f"문서 {doc_id} 처리 시작")
                    content = None
                    source = None
                    
                    # 관련 청크 확인
                    if doc_id in doc_chunks:
                        content = '\n'.join(doc_chunks[doc_id])
                        source = "relevant_chunks"
                        logger.info(f"문서 {doc_id}: 관련 청크 {len(doc_chunks[doc_id])}개 사용")
                    
                    # 관련 청크가 없으면 전체 문서 시도
                    if not content:
                        try:
                            chunks = await self.embedding_service.get_document_chunks(doc_id)
                            if chunks:
                                content = '\n'.join(chunk.get('text', '') for chunk in chunks)
                                source = "full_document"
                                logger.info(f"문서 {doc_id}: 전체 문서 청크 {len(chunks)}개 사용")
                        except Exception as e:
                            logger.error(f"문서 {doc_id} 전체 청크 가져오기 실패: {str(e)}")
                    
                    if content:
                        logger.info(f"문서 {doc_id} 분석 시작 (소스: {source})")
                        analysis_result = await self.table_prompt.analyze(
                            content=content,
                            query=query,
                            patterns=patterns,
                            query_analysis=query_analysis
                        )
                        logger.info(f"문서 {doc_id} 분석 완료")
                        return {'doc_id': doc_id, 'content': analysis_result}
                    else:
                        logger.error(f"문서 {doc_id}: 청크를 전혀 찾을 수 없음")
                        return None
                except Exception as e:
                    logger.error(f"문서 {doc_id} 분석 중 오류 발생: {str(e)}")
                    return None

            # 모든 문서 동시 분석 실행
            tasks = [analyze_document(doc_id) for doc_id in document_ids]
            analysis_results = [result for result in await asyncio.gather(*tasks) if result]
            
            logger.info(f"테이블 모드 완료 - 분석된 문서 수: {len(analysis_results)}")
            
            if not analysis_results:
                return TableResponse(columns=[
                    TableColumn(
                        header=TableHeader(name=title, prompt=query),
                        cells=[TableCell(doc_id="1", content="관련 문서를 찾을 수 없습니다.")]
                    )
                ])
                
<<<<<<< HEAD
                analysis_results.append({
                    'doc_id': chunk.get('document_id', 'N/A'),
                    'content': analysis_result
                })
                
                # 히스토리 저장
                if user_id and project_id:
                    history_service = TableHistoryService(self.db)
                    await history_service.create(
                        TableHistoryCreate(
                            user_id=user_id,
                            project_id=project_id,
                            document_id=chunk.get('document_id'),
                            prompt=query,
                            title=title,
                            result=analysis_result
                        )
                    )
            
            # 분석 결과를 테이블 형식으로 변환
=======
>>>>>>> f44036bf
            return TableResponse(columns=[
                TableColumn(
                    header=TableHeader(name=title, prompt=query),
                    cells=[TableCell(doc_id=result['doc_id'], content=result['content']) 
                          for result in analysis_results]
                )
            ])
                
        except Exception as e:
            logger.error(f"테이블 모드 처리 실패: {str(e)}")
            raise

    async def query(
        self,
        query: str,
        mode: str = "chat",
        user_id:str = None,
        project_id:str=None,
        document_ids: List[str] = None
    ) -> Union[Dict[str, Any], TableResponse]:
        """쿼리에 대한 응답 생성
        
        Args:
            query: 사용자 쿼리
            mode: 응답 모드 ("chat" 또는 "table")
            document_ids: 테이블 모드에서 사용할 문서 ID 목록
            
        Returns:
            Union[Dict[str, Any], TableResponse]: 모드에 따른 응답
            - chat 모드: {"answer": str, "context": List[Dict]}
            - table 모드: TableResponse 객체
        """
        if mode == "table":
            return await self.handle_table_mode(query, document_ids=document_ids, user_id=user_id, project_id=project_id)
        return await self._handle_chat_mode(query, 5, document_ids=document_ids)

    async def get_document_status(self, document_id: str) -> Dict[str, Any]:
        """문서의 상태 조회
        
        Args:
            document_id: 조회할 문서 ID
            
        Returns:
            Dict[str, Any]: 문서 상태 정보
        """
        try:
            # 문서 조회
            result = await self.db.execute(
                select(Document)
                .where(Document.id == document_id)
            )
            document = result.scalar_one_or_none()
            
            if not document:
                return {
                    "document_id": document_id,
                    "status": "NOT_FOUND",
                    "error_message": "문서를 찾을 수 없습니다",
                    "is_accessible": False
                }
            
            # 접근 가능 여부 확인
            is_accessible = document.status in ['COMPLETED', 'PARTIAL'] and document.embedding_ids
            
            return {
                "document_id": document_id,
                "status": document.status,
                "error_message": document.error_message,
                "is_accessible": is_accessible
            }
            
        except Exception as e:
            logger.error(f"문서 상태 조회 중 오류 발생: {str(e)}", exc_info=True)
            return {
                "document_id": document_id,
                "status": "ERROR",
                "error_message": str(e),
                "is_accessible": False
            }

    def _process_table_response(self, header: str, content: str):
        """테이블 응답 처리"""
        try:
            # 데이터 전처리
            content = self._preprocess_table_content(content)
            
            # 청크 사이즈 계산 (약 8000 토큰)
            chunk_size = 12000
            chunks = [content[i:i + chunk_size] for i in range(0, len(content), chunk_size)]
            
            results = []
            for chunk in chunks:
                try:
                    messages = [
                        {"role": "system", "content": self.prompt_manager.get_system_message(PromptTemplate.TABLE)},
                        {"role": "user", "content": chunk}
                    ]
                    
                    completion = self.prompt_manager.process_prompt(
                        template=PromptTemplate.TABLE,
                        context={
                            'query': header,
                            'content': chunk
                        }
                    )
                    
                    result = completion
                    results.append(result)
                    
                except Exception as e:
                    logger.error(f"테이블 셀 내용 추출 중 오류 발생: {str(e)}")
                    continue
                    
            return {
                "columns": [{"name": header, "key": header}],
                "rows": [{"id": "1", header: "\n".join(results)}]
            }
            
        except Exception as e:
            logger.error(f"테이블 응답 처리 실패: {str(e)}")
            raise

    def _preprocess_table_content(self, content: str) -> str:
        """테이블 내용 전처리"""
        # 연속된 공백 제거
        content = content.replace('\n', ' ')
        content = ' '.join(content.split())
        return content.strip()

    def _analyze_chunk_patterns(self, chunks: List[Dict]) -> Dict[str, Any]:
        """임베딩된 청크들의 패턴을 분석
        
        Args:
            chunks: 검색된 청크 리스트
            
        Returns:
            Dict: 분석된 패턴 정보
        """
        patterns = {
            "has_numbers": False,
            "has_dates": False,
            "has_tables": False,
            "text_length": 0,
            "chunk_count": len(chunks),
            "common_terms": set()
        }
        
        import re
        from collections import Counter
        
        all_text = ""
        for chunk in chunks:
            text = chunk.get('text', '')
            all_text += text
            
            # 숫자 패턴 확인
            if re.search(r'\d+(?:,\d{3})*(?:\.\d+)?', text):
                patterns["has_numbers"] = True
                
            # 날짜 패턴 확인
            if re.search(r'\d{4}[-/년]\d{1,2}[-/월]\d{1,2}[일]?', text):
                patterns["has_dates"] = True
                
            # 표 패턴 확인 (|나 표 관련 키워드로 확인)
            if '|' in text or re.search(r'표\s*\d+|테이블|table', text, re.I):
                patterns["has_tables"] = True
        
        # 전체 텍스트 길이
        patterns["text_length"] = len(all_text)
        
        # 자주 등장하는 용어 추출
        words = re.findall(r'\w+', all_text)
        common_terms = Counter(words).most_common(5)
        patterns["common_terms"] = [term for term, _ in common_terms]
        
        return patterns<|MERGE_RESOLUTION|>--- conflicted
+++ resolved
@@ -380,11 +380,7 @@
             logger.error(f"채팅 모드 처리 실패: {str(e)}")
             raise
 
-<<<<<<< HEAD
     async def handle_table_mode(self, query: str, document_ids: List[str] = None, user_id: str = None, project_id: str = None):
-=======
-    async def handle_table_mode(self, query: str, document_ids: List[str] = None) -> TableResponse:
->>>>>>> f44036bf
         """테이블 모드 처리"""
         try:
             # 1. 테이블 헤더 생성
@@ -472,8 +468,23 @@
                         cells=[TableCell(doc_id="1", content="관련 문서를 찾을 수 없습니다.")]
                     )
                 ])
-                
-<<<<<<< HEAD
+            
+            # 각 문서별로 개별 분석 수행
+            analysis_results = []
+            for chunk in relevant_chunks:
+                if not isinstance(chunk, dict):
+                    logger.warning(f"잘못된 청크 형식: {type(chunk)}")
+                    continue
+                    
+                # 문서 분석 수행
+                analysis_result = await self.prompt_manager.process_prompt(
+                    template=PromptTemplate.TABLE_ANALYSIS,
+                    context={
+                        'query': query,
+                        'content': chunk.get('text', '')
+                    }
+                )
+                
                 analysis_results.append({
                     'doc_id': chunk.get('document_id', 'N/A'),
                     'content': analysis_result
@@ -494,8 +505,6 @@
                     )
             
             # 분석 결과를 테이블 형식으로 변환
-=======
->>>>>>> f44036bf
             return TableResponse(columns=[
                 TableColumn(
                     header=TableHeader(name=title, prompt=query),
