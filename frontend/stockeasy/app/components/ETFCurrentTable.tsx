'use client'

import { useState, useEffect, useMemo, useCallback, useRef } from 'react'
import Papa from 'papaparse'
import React from 'react';
import { Sparklines, SparklinesLine, SparklinesSpots, SparklinesReferenceLine, SparklinesBars } from 'react-sparklines';
import { copyTableAsImage } from '../utils/tableCopyUtils';
import TableCopyButton from './TableCopyButton';

// CSV 데이터를 파싱한 결과를 위한 인터페이스
interface CSVData {
  headers: string[];
  rows: Record<string, any>[];
  groupedData: GroupedData;
  errors: any[];
}

// 그룹화된 데이터를 위한 인터페이스
interface GroupedData {
  [key: string]: Record<string, any>[];
}

// ETF 데이터를 위한 인터페이스
interface ETFData {
  code: string;
  name: string;
  price: number;
  change: number;
  changePercent: number;
  volume: number;
  marketCap: number; // 시가총액
}

// 스파크라인 차트를 위한 인터페이스
interface StockPriceData {
  [ticker: string]: { date: string; price: number }[];
}

// 정렬 타입 정의
type SortDirection = 'asc' | 'desc' | null;

// ETF 파일 정보
const ETF_FILES = {
  currentPrice: {
    fileId: '1u46PGtK4RY4vUOBIXzvrFsk_mUsxznbA',
    fileName: 'today_price_etf.csv',
    path: '/requestfile/today_price_etf'
  },
  stockList: {
    path: '/requestfile/etf_stocklist/etf_stocklist.csv'
  }
};

// CSV 파일 파싱 함수
function parseCSV(csvText: string): { headers: string[]; groupedData: GroupedData; errors: any[] } {
  console.log('CSV 파싱 시작...');
  
  try {
    if (!csvText || typeof csvText !== 'string') {
      console.error('유효하지 않은 CSV 텍스트:', csvText);
      // 기본 데이터 반환
      return {
        headers: ['코드', '이름', '가격', '변동', '변동률', '거래량', '시가총액'],
        groupedData: {},
        errors: [],
      };
    }
    
    // Papa Parse 옵션
    const results = Papa.parse(csvText, {
      header: true,       // 첫 번째 행을 헤더로 사용
      skipEmptyLines: true, // 빈 줄 건너뛰기
      dynamicTyping: false,  // 문자열 그대로 유지 (수동 변환)
    });
    
    console.log('파싱 결과 오류:', results.errors);
    console.log('파싱된 데이터 행 수:', results.data.length);

    // 산업별로 그룹화
    const groupedData: GroupedData = results.data.reduce((acc: GroupedData, row: any) => {
      // 뷰티와 음식료 카테고리를 소비재/음식료로 통합
      let industry = row['산업'];
      if (industry === '뷰티' || industry === '음식료' || industry === '소비재') {
        industry = '소비재/음식료';
      }
      
      if (!acc[industry]) {
        acc[industry] = [];
      }
      acc[industry].push(row);
      return acc;
    }, {});

    // 그룹 내에서 등락율 기준으로 정렬
    for (const industry in groupedData) {
      groupedData[industry].sort((a: any, b: any) => {
        const changeRateA = parseFloat(a['등락율'].replace('%', ''));
        const changeRateB = parseFloat(b['등락율'].replace('%', ''));
        return changeRateB - changeRateA; // 내림차순 정렬
      });
    }
    
    return {
      headers: results.meta.fields || [],
      groupedData: groupedData,
      errors: results.errors || [],
    };
  } catch (error) {
    console.error('CSV 파싱 오류:', error);
    // 오류 발생 시 빈 데이터 반환
    return {
      headers: ['코드', '이름', '가격', '변동', '변동률', '거래량', '시가총액'],
      groupedData: {},
      errors: [],
    };
  }
};

// ETF 현재가 테이블 컴포넌트
export default function ETFCurrentTable() {
  // 상태 관리
  const [csvData, setCsvData] = useState<{ headers: string[]; groupedData: GroupedData; errors: any[] }>({ headers: [], groupedData: {}, errors: [] });
  const [loading, setLoading] = useState<boolean>(true);
  const [error, setError] = useState<string | null>(null);
  const [sortKey, setSortKey] = useState<string>('');
  const [sortDirection, setSortDirection] = useState<SortDirection>(null);
  const [stockPriceData, setStockPriceData] = useState<StockPriceData>({});
  const [tickerMappingInfo, setTickerMappingInfo] = useState<{
    tickerMap: {[key: string]: string},
    stockNameMap: {[key: string]: string}
  }>({ tickerMap: {}, stockNameMap: {} });
  const [etfStockList, setEtfStockList] = useState<{[key: string]: Array<{name: string, rs: string}>}>({});
  
  // 테이블 복사 기능을 위한 ref 생성
  const tableRef = useRef<HTMLDivElement>(null);
  const headerRef = useRef<HTMLDivElement>(null);

  // 사용 가능한 티커 목록 (rs_etf 폴더에 있는 파일 이름)
  const availableTickers = [
    '069500', '091160', '091170', '091180', '098560', '102970', '139220', 
    '139240', '139250', '139270', '140700', '140710', '157490', '227540', 
    '228790', '228800', '228810', '229200', '261070', '364980', 
    '364990', '365000', '433500', '438900', '445290', '449450', '455860', 
    '457990', '460280', '463050', '463250', '464600', '464610', '466920', 
    '475050', '475300', '475310', '479850', '483020', '487240'
  ];
  
  // 티커 매핑 테이블 (today_price_etf 티커 -> rs_etf 파일 이름)
  const tickerMappingTable: {[key: string]: string} = {
    // 코스피/코스닥 ETF
    '069500': '069500', // KODEX 200
    '229200': '229200', // KODEX 코스닥150
    '091180': '091180', // KODEX 자동차
    '140710': '140710', // KODEX 운송
    '227540': '227540', // TIGER 200 헬스케어
    '261070': '261070', // TIGER 코스닥150바이오테크
    '139240': '139240', // TIGER 200 철강소재
    
    // 산업/테마 ETF
    '433500': '433500', // ACE 원자력테마딥서치
    '457990': '457990', // PLUS 태양광&ESS
    '460280': '460280', // KIWOOM Fn유전자혁신기술
    '463050': '463050', // TIMEFOLIO K바이오액티브
    '463250': '463250', // TIGER 우주방산
    '464600': '464600', // SOL 자동차소부장Fn
    '464610': '464610', // SOL 의료기기소부장Fn
    '466920': '466920', // SOL 조선TOP3플러스
    '483020': '483020', // KIWOOM 의료AI
    '487240': '487240', // KODEX AI전력핵심설비
    '449450': '449450', // PLUS K방산
    
    // 추가 매핑
    '098560': '098560', // 키움글로벌클라우드플러스
    '102970': '102970', // 신한BNPP코리아우량회사채
    '139220': '139220', // 솔라엣지테크놀로지
    '139250': '139250', // 미래에셋맵스아시아퍼시픽
    '139270': '139270', // 미래에셋맵스미국블루칩
    '140700': '140700', // 미래에셋맵스브라질
    '157490': '157490', // 미래에셋맵스인디아
    '228790': '228790', // 스마트베타유니버스
    '228800': '228800', // 스마트베타모멘텀
    '228810': '228810', // 스마트베타퀄리티
    '364980': '364980', // 미래에셋글로벌리츠
    '364990': '364990', // 미래에셋글로벌헬스케어
    '365000': '365000', // 미래에셋글로벌인컴
    '438900': '438900', // 한화글로벌메타버스
    '445290': '445290', // 한화글로벌헬스케어
    '455860': '455860', // 미래에셋글로벌테크
    '475050': '475050', // 미래에셋글로벌클린에너지
    '475300': '475300', // 미래에셋글로벌인프라
    '475310': '475310', // 미래에셋글로벌리츠부동산
    '479850': '479850'  // 미래에셋글로벌테크놀로지
  };
  
  // 종가 데이터 로드 함수
  const loadPriceData = async (ticker: string): Promise<{ date: string; price: number }[]> => {
    try {
      // 티커가 없으면 빈 배열 반환
      if (!ticker || ticker === 'N/A') {
        console.log(`유효하지 않은 티커: ${ticker}`);
        return [];
      }
      
      // console.log(`${ticker} 종가 데이터 로드 시작`);
      
      // CSV 파일 로드
      const response = await fetch(`/requestfile/rs_etf/${ticker}.csv`);
      if (!response.ok) {
        console.error(`${ticker} CSV 파일을 불러오는데 실패했습니다: ${response.status}`);
        return [];
      }
      
      const csvText = await response.text();
      const result = Papa.parse(csvText, { header: true });
      
      // 종가 데이터 추출 (CSV 파일은 이미 날짜순으로 정렬되어 있음 - 과거에서 현재로)
      const closePrices = result.data
        .filter((row: any) => row['종가'] && !isNaN(parseFloat(row['종가'])) && row['날짜'])
        .map((row: any) => ({ 
          date: row['날짜'], // YYYY-MM-DD 형식
          price: parseFloat(row['종가']) 
        }));
      
      // 날짜 기준으로 정렬 (과거 -> 현재)
      closePrices.sort((a, b) => {
        const dateA = new Date(a.date);
        const dateB = new Date(b.date);
        return dateA.getTime() - dateB.getTime();
      });
      
      // // 디버깅을 위해 처음 몇 개와 마지막 몇 개 데이터 출력
      // if (closePrices.length > 0) {
      //   console.log(`${ticker} 종가 데이터 샘플:`, {
      //     처음_3개: closePrices.slice(0, 3),
      //     마지막_3개: closePrices.slice(-3)
      //   });
      // }
      
      // console.log(`${ticker} 종가 데이터 로드 완료: ${closePrices.length}개 데이터`);
      return closePrices;
    } catch (error) {
      console.error(`${ticker} 종가 데이터 로드 중 오류 발생:`, error);
      return [];
    }
  };
  
  // 모든 티커에 대한 종가 데이터 로드
  const loadAllPriceData = async (tickers: string[]) => {
    const priceData: StockPriceData = {};
    const tickerMap: {[key: string]: string} = {}; // 원본 티커와 정규화된 티커 매핑
    const stockNameMap: {[key: string]: string} = {}; // 티커와 종목명 매핑
    
    // 유효한 티커만 필터링
    const validTickers = tickers.filter(ticker => ticker && ticker.trim().length > 0);
    // console.log('유효한 티커 목록:', validTickers);
    
    // // 데이터 구조 확인을 위한 로그
    // // console.log('csvData 구조:', Object.keys(csvData));
    // // console.log('groupedData 구조:', Object.keys(csvData.groupedData));
    
    // 티커별 데이터 로드 (순차적으로 처리하여 종목명 매칭 로직이 제대로 작동하도록 함)
    for (const ticker of validTickers) {
      try {
        // 티커와 함께 종목명도 가져오기 (있는 경우)
        // 원본 데이터에서 해당 티커의 종목명 찾기
        let stockName = '';  // 기본값을 빈 문자열로 초기화
        
        // 티커 변형 생성 (원본, 앞에 0 추가, 앞의 0 제거)
        const tickerVariations = [
          ticker,
          ticker.padStart(6, '0'),
          ticker.replace(/^0+/, '')
        ];
        
        // groupedData의 모든 산업을 순회하며 해당 티커 찾기
        let found = false;
        for (const industry in csvData.groupedData) {
          const industryData = csvData.groupedData[industry];
          for (const sector in industryData) {
            const sectorData = industryData[sector];
            
            // 모든 티커 변형에 대해 검색
            for (const tickerVariant of tickerVariations) {
              const matchingRow = sectorData.find((row: Record<string, any>) => 
                row['티커'] === tickerVariant || 
                row['티커']?.padStart(6, '0') === tickerVariant.padStart(6, '0')
              );
              
              if (matchingRow) {
                stockName = matchingRow['종목명'] || '';
                stockNameMap[ticker] = stockName; // 종목명 저장
                found = true;
                break;
              }
            }
            if (found) break;
          }
          if (found) break;
        }
        
        // 티커 정규화
        const normalizedTicker = await normalizeTicker(ticker, stockName);
        if(normalizedTicker !== null) {
          tickerMap[ticker] = normalizedTicker;
        } else {
          tickerMap[ticker] = 'N/A';
        }
        
        if (normalizedTicker) {
          const prices = await loadPriceData(normalizedTicker);
          if (prices && prices.length > 0) {
            priceData[ticker] = prices; // 원래 티커 값을 키로 사용
            // console.log(`${ticker} 데이터 로드 성공 (${prices.length}개 데이터)`);
          } else {
            // console.log(`${ticker} 데이터 로드 실패 (정규화된 티커: ${normalizedTicker})`);
          }
        } else {
          // console.log(`${ticker} 티커에 해당하는 파일을 찾을 수 없음`);
        }
      } catch (error) {
        console.error(`${ticker} 처리 중 오류:`, error);
      }
    }
    
    // console.log('로드된 티커 데이터:', Object.keys(priceData));
    // console.log('티커 매핑:', tickerMap);
    // console.log('종목명 매핑:', stockNameMap);
    return { priceData, tickerMap, stockNameMap };
  };
  
  // 티커 정규화 함수
  const normalizeTicker = async (ticker: string, stockName?: string): Promise<string | null> => {
    if (!ticker) return null;
    
    // 공백 제거
    const cleaned = ticker.trim();
    
    // 원본 티커와 앞에 0을 추가한 버전 모두 시도
    const variations = [
      cleaned,                           // 원본
      cleaned.padStart(6, '0'),          // 6자리로 패딩 (069500 형식)
      cleaned.replace(/^0+/, '')         // 앞의 0 제거 (69500 -> 69500)
    ];
    
    // console.log(`티커 변형 시도: ${variations.join(', ')}`);
    
    // 1. 티커 매핑 테이블에서 매핑된 티커를 찾음
    for (const variant of variations) {
      if (tickerMappingTable[variant]) {
        const mappedTicker = tickerMappingTable[variant];
        // console.log(`${ticker} -> ${mappedTicker} (매핑 테이블 - 변형: ${variant})`);
        return mappedTicker;
      }
    }
    
    // 2. 정확히 일치하는 티커가 있는지 확인
    for (const variant of variations) {
      if (availableTickers.includes(variant)) {
        // console.log(`${ticker} -> ${variant} (정확히 일치 - 변형: ${variant})`);
        return variant;
      }
    }
    
    // 3. 종목명을 사용하여 매핑 시도 (stockName이 제공된 경우)
    if (stockName) {
      // 종목명에서 공통 부분을 추출 (예: "KODEX", "TIGER" 등)
      const stockNameParts = stockName.split(' ');
      if (stockNameParts.length > 0) {
        const prefix = stockNameParts[0]; // "KODEX", "TIGER" 등
        
        // 해당 접두사를 가진 티커 찾기
        for (const availableTicker of availableTickers) {
          // 해당 티커의 CSV 파일을 로드하여 종목명 확인
          try {
            const response = await fetch(`/requestfile/rs_etf/${availableTicker}.csv`);
            if (response.ok) {
              const csvText = await response.text();
              const result = Papa.parse(csvText, { header: true });
              
              if (result.data && result.data.length > 0) {
                const firstRow = result.data[0] as Record<string, unknown>;
                const csvStockName = firstRow['종목명'] as string;
                
                if (csvStockName && csvStockName.includes(prefix)) {
                  // console.log(`${ticker} -> ${availableTicker} (종목명 매칭: ${csvStockName})`);
                  return availableTicker;
                }
              }
            }
          } catch (error) {
            console.error(`종목명 매칭 시도 중 오류:`, error);
          }
        }
      }
    }
    
    // 매칭되는 티커가 없음
    // console.log(`${ticker} -> 매칭되는 티커 없음`);
    return null;
  };
  
  // 20일선 돌파/이탈 이벤트 계산
  const calculate20DayCrossover = (ticker: string): { date: string; type: 'cross_above' | 'cross_below' } | null => {
    if (!ticker || !stockPriceData[ticker] || stockPriceData[ticker].length < 20) {
      return null;
    }
    
    // 최근 데이터 추출 (가능한 많은 데이터 사용)
    const recentData = stockPriceData[ticker];
    const events = [];
    
    // 디버깅용 로그
    // console.log(`${ticker} 데이터 분석 시작 - 총 ${recentData.length}개 데이터`);
    
    // 각 날짜에 대해 20일 이동평균선 계산 및 돌파/이탈 확인
    // 최소 20일 데이터가 있어야 시작
    for (let i = 19; i < recentData.length; i++) {
      try {
        // i번째 날짜의 20일 이동평균 계산
        const ma20 = recentData.slice(i - 19, i + 1).reduce((acc, val) => acc + val.price, 0) / 20;
        
        // 가격 데이터 (종가 기준)
        const currPrice = recentData[i].price;
        
        // 실제 데이터의 날짜 사용
        const dateString = recentData[i].date;
        
        // 이전 데이터가 있는 경우에만 돌파/이탈 확인
        if (i > 19) {
          const prevMa20 = recentData.slice(i - 20, i).reduce((acc, val) => acc + val.price, 0) / 20;
          const prevPrice = recentData[i - 1].price;
          
          // 가격이 20일선 아래에서 위로 돌파 (종가 기준)
          if (prevPrice < prevMa20 && currPrice > ma20) {
            events.push({
              date: dateString,
              type: 'cross_above' as const,
              index: i
            });
            // console.log(`${ticker} 20일선 상향 돌파 이벤트 감지: ${dateString}, 가격: ${currPrice}, MA20: ${ma20.toFixed(2)}`);
          }
          // 가격이 20일선 위에서 아래로 이탈 (종가 기준)
          else if (prevPrice > prevMa20 && currPrice < ma20) {
            events.push({
              date: dateString,
              type: 'cross_below' as const,
              index: i
            });
            // console.log(`${ticker} 20일선 하향 이탈 이벤트 감지: ${dateString}, 가격: ${currPrice}, MA20: ${ma20.toFixed(2)}`);
          }
        }
        
        // 첫 번째 데이터 포인트에 대한 특별 처리 (이전 데이터가 없는 경우)
        // 첫 번째 데이터 포인트의 위치에 따라 초기 이벤트 설정
        if (i === 19 && events.length === 0) {
          if (currPrice > ma20) {
            events.push({
              date: dateString,
              type: 'cross_above' as const,
              index: i
            });
            // console.log(`${ticker} 초기 상태 - 20일선 위: ${dateString}, 가격: ${currPrice}, MA20: ${ma20.toFixed(2)}`);
          } else if (currPrice < ma20) {
            events.push({
              date: dateString,
              type: 'cross_below' as const,
              index: i
            });
            // console.log(`${ticker} 초기 상태 - 20일선 아래: ${dateString}, 가격: ${currPrice}, MA20: ${ma20.toFixed(2)}`);
          }
        }
      } catch (error) {
        console.error(`Error calculating MA for ticker ${ticker} at index ${i}:`, error);
      }
    }
    
    // 이벤트가 없으면 현재 상태에 따라 기본 이벤트 생성
    if (events.length === 0) {
      try {
        const lastIndex = recentData.length - 1;
        if (lastIndex >= 19) {
          const lastPrice = recentData[lastIndex].price;
          const lastMA20 = recentData.slice(lastIndex - 19, lastIndex + 1).reduce((acc, val) => acc + val.price, 0) / 20;
          
          // 실제 데이터의 날짜 사용
          const dateString = recentData[lastIndex].date;
          
          if (lastPrice > lastMA20) {
            // console.log(`${ticker} 기본 이벤트 생성 - 20일선 위: ${dateString}`);
            return {
              date: dateString,
              type: 'cross_above'
            };
          } else {
            // console.log(`${ticker} 기본 이벤트 생성 - 20일선 아래: ${dateString}`);
            return {
              date: dateString,
              type: 'cross_below'
            };
          }
        }
      } catch (error) {
        console.error(`Error creating default event for ticker ${ticker}:`, error);
      }
      return null;
    }
    
    // 모든 이벤트 로깅
    // if (events.length > 0) {
    //   console.log(`${ticker} 감지된 모든 이벤트:`, events.map(e => `${e.date} (${e.type})`).join(', '));
    // }
    
    // 현재 상태에 따라 가장 최근의 유의미한 이벤트 반환
    const lastIndex = recentData.length - 1;
    const lastPrice = recentData[lastIndex].price;
    const lastMA20 = recentData.slice(lastIndex - 19, lastIndex + 1).reduce((acc, val) => acc + val.price, 0) / 20;
    const isAboveMA = lastPrice > lastMA20;
    
    if (isAboveMA) {
      // 현재 20일선 위에 있으면, 가장 최근 돌파 이벤트 찾기
      const lastCrossAbove = events.filter(e => e.type === 'cross_above')
                                  .sort((a, b) => new Date(b.date).getTime() - new Date(a.date).getTime())[0];
      if (lastCrossAbove) {
        // console.log(`${ticker} 현재 20일선 위 - 마지막 돌파 이벤트: ${lastCrossAbove.date}`);
        return {
          date: lastCrossAbove.date,
          type: lastCrossAbove.type
        };
      }
    } else {
      // 현재 20일선 아래에 있으면, 가장 최근 이탈 이벤트 찾기
      const lastCrossBelow = events.filter(e => e.type === 'cross_below')
                                  .sort((a, b) => new Date(b.date).getTime() - new Date(a.date).getTime())[0];
      if (lastCrossBelow) {
        // console.log(`${ticker} 현재 20일선 아래 - 마지막 이탈 이벤트: ${lastCrossBelow.date}`);
        return {
          date: lastCrossBelow.date,
          type: lastCrossBelow.type
        };
      }
    }
    
    // 현재 상태와 일치하는 이벤트가 없으면 가장 최근 이벤트 반환
    const lastEvent = events.sort((a, b) => new Date(b.date).getTime() - new Date(a.date).getTime())[0];
    // console.log(`${ticker} 현재 상태와 일치하는 이벤트 없음 - 마지막 이벤트: ${lastEvent.date} (${lastEvent.type})`);
    return {
      date: lastEvent.date,
      type: lastEvent.type
    };
  };

  // 종목별 20일 이동평균선 위치 계산
  const calculate20DayMAPosition = (ticker: string): string => {
    if (!ticker || !stockPriceData[ticker] || stockPriceData[ticker].length < 20) {
      return '-';
    }
    
    // 최근 20일 데이터 추출
    const recentData = stockPriceData[ticker].slice(-20);
    
    // 20일 이동평균 계산
    const sum = recentData.reduce((acc, val) => acc + val.price, 0);
    const ma20 = sum / recentData.length;
    
    // 현재가 (가장 최근 데이터)
    const currentPrice = stockPriceData[ticker][stockPriceData[ticker].length - 1].price;
    
    // 현재가와 20일 이동평균선 비교
    const diffPercent = ((currentPrice - ma20) / ma20 * 100).toFixed(1);
    
    // 위치 표시 (위, 아래 또는 일치)
    if (currentPrice > ma20) {
      return `+${diffPercent}%`;
    } else if (currentPrice < ma20) {
      return `${diffPercent}%`;
    } else {
      return '0%';
    }
  };

  // 돌파/이탈 유지 기간 계산 (캔들 기준)
  const calculatePositionDuration = (ticker: string): number | null => {
    if (!ticker || !stockPriceData[ticker] || stockPriceData[ticker].length < 20) {
      return null;
    }
    
    // 현재가와 20일 이동평균선 데이터 가져오기
    const priceData = stockPriceData[ticker];
    if (!priceData || priceData.length < 20) {
      return null;
    }
    
    const currentPrice = priceData[priceData.length - 1].price;
    const ma20 = priceData.slice(-20).reduce((acc, val) => acc + val.price, 0) / 20;
    
    // 현재 상태 (20일선 위 또는 아래)
    const isAboveMA = currentPrice > ma20;
    
    // 연속일수 계산 (IndustryCharts 방식)
    let durationDays = 1;
    for (let i = priceData.length - 2; i >= 0; i--) {
      // 이전 가격과 이전 20일 이동평균선 계산
      const price = priceData[i].price;
      
      // 이전 20일 이동평균선 계산 (데이터가 20개 미만일 수 있으므로 처리)
      const prevMA20 = priceData
        .slice(Math.max(0, i - 19), i + 1)
        .reduce((acc, val) => acc + val.price, 0) / Math.min(20, i + 1);
      
      // 이전 상태가 현재 상태와 다르면 중단
      if ((price > prevMA20) !== isAboveMA) {
        break;
      }
      
      // 같은 상태면 일수 증가
      durationDays++;
    }
    
    return durationDays;
  };

  // 날짜 형식 변환 함수 (YYYY-MM-DD -> MM-DD)
  const formatDateToMMDD = (dateString: string): string => {
    if (!dateString) return '';
    
    const parts = dateString.split('-');
    if (parts.length !== 3) return dateString;
    
    return `${parts[1]}-${parts[2]}`;
  };

  // 표시용 날짜 형식 변환 함수 (컴포넌트에서 사용)
  const formatDisplayDate = (dateString: string, type: 'cross_above' | 'cross_below'): string => {
    const mmdd = formatDateToMMDD(dateString);
    const typeText = type === 'cross_above' ? '돌파' : '이탈';
    return `${mmdd} ${typeText}`;
  };

  useEffect(() => {
    // 페이지 로드 시 데이터 로드
    const loadData = async () => {
      setLoading(true);
      setError(null);
      
      try {
        // ETF 현재가 데이터 파일 경로 - 구글 드라이브 동기화 시스템과 일치
        const filePath = `${ETF_FILES.currentPrice.path}/${ETF_FILES.currentPrice.fileName}`;
        // console.log(`ETF 현재가 데이터 파일 경로: ${filePath}`);
        
        // 로컬 캐시 파일 로드 - 직접 fetch 사용
        const response = await fetch(filePath);
        
        if (!response.ok) {
          throw new Error(`캐시 파일 로드 실패: ${response.status}`);
        }
        
        const csvText = await response.text();
        // console.log(`ETF 현재가 데이터 로드 완료: ${csvText.length}자`);
        
        // CSV 파싱 및 데이터 처리
        const parsedData = parseCSV(csvText);
        // console.log(`파싱 완료: ${Object.keys(parsedData.groupedData).length}개 그룹`);
        
        setCsvData(parsedData);
        
        // 모든 ETF 티커 추출
        const tickers: string[] = [];
        Object.values(parsedData.groupedData).forEach(group => {
          group.forEach(item => {
            if (item['티커']) {
              tickers.push(item['티커']);
            }
          });
        });
        
        // console.log(`총 ${tickers.length}개 티커 데이터 로드 시작`);
        
        // 티커별 종가 데이터 로드
        const { priceData, tickerMap, stockNameMap } = await loadAllPriceData(tickers);
        // console.log(`${Object.keys(priceData).length}개 티커 데이터 로드 완료`);
        
        setStockPriceData(priceData);
        setTickerMappingInfo({ tickerMap, stockNameMap });
        
        // ETF 대표종목 데이터 로드
        const stockListResponse = await fetch(ETF_FILES.stockList.path);
        if (stockListResponse.ok) {
          const stockListText = await stockListResponse.text();
          const stockListResult = Papa.parse(stockListText, { header: true });
          
          // ETF 티커별 대표종목 매핑 생성
          const stockListMap: {[key: string]: Array<{name: string, rs: string}>} = {};
          stockListResult.data.forEach((row: any) => {
            if (row['티커']) {
              // 티커 변형 생성 (원본, 앞에 0 추가, 앞의 0 제거)
              const tickerVariations = [
                row['티커'],
                row['티커'].padStart(6, '0'),
                row['티커'].replace(/^0+/, '')
              ];
              
              const stockList = [
                {name: row['대표 구성 종목 1'] || '', rs: row['대표 구성 종목 1rs'] || ''},
                {name: row['대표 구성 종목 2'] || '', rs: row['대표 구성 종목 2rs'] || ''},
                {name: row['대표 구성 종목 3'] || '', rs: row['대표 구성 종목 3rs'] || ''},
                {name: row['대표 구성 종목 4'] || '', rs: row['대표 구성 종목 4rs'] || ''}
              ].filter(item => item.name); // 빈 문자열 제거
              
              // 모든 티커 변형에 대해 매핑 추가
              tickerVariations.forEach(variant => {
                if (variant) {
                  stockListMap[variant] = stockList;
                }
              });
            }
          });
          
          setEtfStockList(stockListMap);
          // console.log('ETF 대표종목 데이터 로드 완료:', Object.keys(stockListMap).length);
        }
        
      } catch (err) {
        console.error('데이터 로드 오류:', err);
        setError(`데이터 로드 중 오류가 발생했습니다: ${err instanceof Error ? err.message : String(err)}`);
      } finally {
        setLoading(false);
      }
    };
    
    loadData();
  }, []);

  // 정렬 처리 함수
  const handleSort = (key: string) => {
    if (sortKey === key) {
      // 같은 컬럼을 다시 클릭한 경우, 정렬 방향 변경
      setSortDirection(sortDirection === 'asc' ? 'desc' : sortDirection === 'desc' ? null : 'asc');
    } else {
      // 다른 컬럼을 클릭한 경우, 해당 컬럼으로 오름차순 정렬
      setSortKey(key);
      setSortDirection('asc');
    }
  };
  
  // 정렬된 데이터 계산
  const sortedData = useMemo(() => {
    if (!sortKey || !sortDirection || !csvData.groupedData) {
      return csvData.groupedData;
    }
    
    const sortedGroupedData: GroupedData = {};
    for (const industry in csvData.groupedData) {
      sortedGroupedData[industry] = [...csvData.groupedData[industry]].sort((a, b) => {
        let aValue = a[sortKey];
        let bValue = b[sortKey];
        
        // 숫자 문자열을 숫자로 변환
        if (!isNaN(parseFloat(aValue)) && !isNaN(parseFloat(bValue))) {
          aValue = parseFloat(aValue);
          bValue = parseFloat(bValue);
        }
        
        if (aValue < bValue) return sortDirection === 'asc' ? -1 : 1;
        if (aValue > bValue) return sortDirection === 'asc' ? 1 : -1;
        return 0;
      });
    }
    
    return sortedGroupedData;
  }, [csvData.groupedData, sortKey, sortDirection]);

  // 날짜 컬럼을 제외한 헤더 필터링
  const filteredHeaders = useMemo(() => {
    // 표시하지 않을 컬럼 목록
    const excludedColumns = ['날짜', '시가', '종가', '고가', '저가', '거래량', '전일종가'];
    return csvData.headers.filter(header => !excludedColumns.includes(header));
  }, [csvData.headers]);
  
  // 코스피/코스닥 데이터 추출
  const marketData = useMemo(() => {
    // groupedData에서 코스피와 코스닥 데이터 찾기
    const kospiRow = csvData.groupedData && csvData.groupedData['마켓'] ? 
      csvData.groupedData['마켓'].find((row: Record<string, any>) => row['티커'] === '069500') : null;
    const kosdaqRow = csvData.groupedData && csvData.groupedData['마켓'] ? 
      csvData.groupedData['마켓'].find((row: Record<string, any>) => row['티커'] === '229200') : null;

    return {
      kospi: {
        changeRate: kospiRow ? kospiRow['등락율'] : '0.00%'
      },
      kosdaq: {
        changeRate: kosdaqRow ? kosdaqRow['등락율'] : '0.00%'
      }
    };
  }, [csvData.groupedData]);
  
  // 변동률에 따른 색상 클래스 반환 함수
  const getChangeColorClass = (change: number) => {
    if (change > 0) return 'text-red-500';
    if (change < 0) return 'text-blue-500';
    return '';
  };

  // 변동률에 따른 색상 코드 반환 함수
  const getChangeColorCode = (change: number) => {
    if (change > 0) return '#EF4444';
    if (change < 0) return '#3B82F6';
    return '#4B5563';
  };

  // 변동률에 따른 배경 색상 코드 반환 함수
  const getChangeBgColorCode = (change: number) => {
    if (change > 0) return '#FEE2E2';
    if (change < 0) return '#DBEAFE';
    return '#F3F4F6';
  };

  // 산업별 평균 등락률 계산
  const calculateIndustryAverage = useCallback((industry: string, data: Record<string, any[]>) => {
    if (!data[industry] || data[industry].length === 0) return '0.00%';
    
    let sum = 0;
    let count = 0;
    
    data[industry].forEach((item) => {
      const changeRate = item['등락율'];
      if (changeRate) {
        const numValue = parseFloat(changeRate.replace('%', ''));
        if (!isNaN(numValue)) {
          sum += numValue;
          count++;
        }
      }
    });
    
    if (count === 0) return '0.00%';
    const average = sum / count;
    return average.toFixed(2) + '%';
  }, []);

  // 변동률에 따른 색상 클래스 반환 함수 (평균용)
  const getAverageColorClass = (change: string) => {
    const numValue = parseFloat(change.replace('%', ''));
    if (numValue > 0) return 'text-red-500';
    if (numValue < 0) return 'text-blue-500';
    return 'text-gray-500';
  };

  // 돌파/이탈 일 컬럼 렌더링 함수
  const renderCrossover = (ticker: string) => {
    const crossover = calculate20DayCrossover(ticker);
    
    if (!crossover) {
      return <span className="text-gray-400">-</span>;
    }
    
    // 날짜 형식 변환 (YYYY-MM-DD -> MM-DD)
    const formattedDate = formatDisplayDate(crossover.date, crossover.type);
    
    return (
      <div className="flex items-center justify-center">
        <span 
          className={`text-xs font-medium ${
            crossover.type === 'cross_above' 
              ? 'text-red-500' 
              : 'text-blue-500'
          }`}
          style={{ fontSize: 'clamp(0.6rem, 0.7vw, 0.7rem)' }}
        >
          {formattedDate}
        </span>
      </div>
    );
  };

  // 포지션 상태 텍스트 가져오기
  const getPositionStatusText = (ticker: string): string => {
    if (!ticker || !stockPriceData[ticker] || stockPriceData[ticker].length < 20) return '-';
    
    // 현재가와 20일 이동평균선 데이터 가져오기
    const priceData = stockPriceData[ticker];
    if (!priceData || priceData.length < 20) {
      return '-';
    }
    
    const currentPrice = priceData[priceData.length - 1].price;
    const ma20 = priceData.slice(-20).reduce((acc, val) => acc + val.price, 0) / 20;
    
    // 현재 상태 (20일선 위 또는 아래)
    const isAboveMA = currentPrice > ma20;
    
    // 유지 기간 계산
    const duration = calculatePositionDuration(ticker);
    const durationText = duration !== null ? `+${duration}일` : '';
    
    return isAboveMA ? `유지 ${durationText}` : `이탈 ${durationText}`;
  };

  // 로딩 중 표시
  if (loading) {
    return (
      <div className="bg-white rounded-md shadow p-4 h-80 flex items-center justify-center">
        <div className="text-gray-500">데이터 로딩 중...</div>
      </div>
    );
  }
  
  // 오류 표시
  if (error) {
    return (
      <div className="bg-white rounded-md shadow p-4 h-80 flex items-center justify-center">
        <div className="text-red-500">{error}</div>
      </div>
    );
  }
  
  // 데이터가 없는 경우
  if (!csvData.groupedData) {
    return (
      <div className="bg-white rounded-md shadow p-4 h-80 flex items-center justify-center">
        <div className="text-gray-500">데이터가 없습니다.</div>
      </div>
    );
  }
  
  // 산업 그룹 순서 정의
  const industryOrder = [
    '마켓',
    '반도체',
    '2차전지',
    '철강',
    '조선',
    '자동차',
    '에너지',
    '화학',
    '바이오',
    '제약',
    '헬스케어',
    '의료',
    '금융',
    '은행',
    '증권',
    '보험',
    '여행',
    '항공',
    '호텔',
    '레저',
    '엔터',
    '게임',
    '미디어',
    '통신',
    '인터넷',
    '소프트웨어',
    '유통',
    '소비재/음식료',
    '필수소비재',
    '전력기기',
    '인프라',
    '부동산',
    '친환경',
    '수소',
    '원자력',
    '메타버스',
    '로보틱스',
    '우주항공',
    '농업',
    '기타'
  ];

  // 모든 산업 그룹을 포함하도록 보장 (Set을 Array로 변환)
  const allIndustries = Array.from(new Set([...industryOrder, ...Object.keys(sortedData)]));
  
  // industryOrder의 순서를 유지하면서 누락된 산업 그룹을 추가
  const orderedIndustries = [...industryOrder].filter(industry => industry !== '기타');
  allIndustries.forEach(industry => {
    if (!orderedIndustries.includes(industry) && industry !== '기타') {
      orderedIndustries.push(industry);
    }
  });
  
  // '기타' 섹터를 항상 마지막에 추가
  if (allIndustries.includes('기타')) {
    orderedIndustries.push('기타');
  }

  // 디버깅: 각 산업 그룹별 종목 수 확인
  const industryCounts: Record<string, number> = {};
  Object.keys(sortedData).forEach(industry => {
    industryCounts[industry] = sortedData[industry].length;
  });
  // console.log("산업 그룹별 종목 수:", industryCounts);

  // 전체 종목 수 확인
  const totalETFs = Object.values(sortedData).reduce((acc: number, curr: any[]) => acc + curr.length, 0);
  // console.log("전체 ETF 종목 수:", totalETFs);

  // 모든 티커 목록 확인
  const allTickers: string[] = [];
  Object.values(sortedData).forEach((industryData: any[]) => {
    industryData.forEach((item: any) => {
      if (item.티커) {
        allTickers.push(item.티커);
      }
    });
  });
  // console.log("전체 티커 수:", allTickers.length);
  // console.log("티커 목록:", allTickers);

  return (
    <div className="bg-white rounded-md shadow">
      <div ref={headerRef} className="p-4 border-b border-gray-200 font-medium flex justify-between items-center">
        <div className="flex items-center space-x-4">
          <div style={{ fontSize: 'clamp(0.75rem, 0.9vw, 0.9rem)' }}>ETF 현재가</div>
        </div>
        <div className="flex items-center space-x-2">
          <span className="text-xs text-gray-600">당일 섹터/ETF 등락율</span>
          <TableCopyButton
            tableRef={tableRef}
            headerRef={headerRef}
            tableName="ETF 현재가 테이블"
            buttonText="이미지 복사"
            data-component-name="ETFCurrentTable"
          />
        </div>
      </div>
      
      <div ref={tableRef} className="overflow-x-auto">
        <table className="min-w-full border border-gray-200 table-fixed">
          <thead className="bg-gray-100">
            <tr>
              <th
                key="산업"
                scope="col"
                className="px-4 py-3 text-center text-xs font-medium text-gray-500 uppercase tracking-wider cursor-pointer border border-gray-200"
                style={{
                  width: '60px',
                  height: '35px',
                  fontSize: 'clamp(0.6rem, 0.7vw, 0.7rem)'
                }}
                onClick={() => handleSort('산업')}
              >
                <div className="flex justify-center items-center">
                  산업
                  {sortKey === '산업' && (
                    <span className="ml-1">
                      {sortDirection === 'asc' ? '↑' : sortDirection === 'desc' ? '↓' : ''}
                    </span>
                  )}
                </div>
              </th>
              <th
                key="섹터"
                scope="col"
                className="px-4 py-3 text-center text-xs font-medium text-gray-500 uppercase tracking-wider cursor-pointer border border-gray-200"
                style={{
                  width: '60px',
                  height: '35px',
                  fontSize: 'clamp(0.6rem, 0.7vw, 0.7rem)'
                }}
                onClick={() => handleSort('섹터')}
              >
                <div className="flex justify-center items-center">
                  섹터
                  {sortKey === '섹터' && (
                    <span className="ml-1">
                      {sortDirection === 'asc' ? '↑' : sortDirection === 'desc' ? '↓' : ''}
                    </span>
                  )}
                </div>
              </th>
              <th
                key="종목명"
                scope="col"
                className="px-4 py-3 text-center text-xs font-medium text-gray-500 uppercase tracking-wider cursor-pointer border border-gray-200"
                style={{
                  width: '140px',
                  height: '35px',
                  fontSize: 'clamp(0.6rem, 0.7vw, 0.7rem)'
                }}
                onClick={() => handleSort('종목명')}
              >
                <div className="flex justify-center items-center">
                  ETF 종목명
                  {sortKey === '종목명' && (
                    <span className="ml-1">
                      {sortDirection === 'asc' ? '↑' : sortDirection === 'desc' ? '↓' : ''}
                    </span>
                  )}
                </div>
              </th>
              {filteredHeaders.filter(header => header === '등락율').map((header) => (
                <th
                  key={header}
                  scope="col"
                  className="px-4 py-3 text-center text-xs font-medium text-gray-500 uppercase tracking-wider cursor-pointer border border-gray-200"
                  style={{
                    width: '40px',
                    height: '35px',
                    fontSize: 'clamp(0.6rem, 0.7vw, 0.7rem)'
                  }}
                  onClick={() => handleSort(header)}
                >
                  <div className="flex justify-center items-center">
                    {header}
                    {sortKey === header && (
                      <span className="ml-1">
                        {sortDirection === 'asc' ? '↑' : sortDirection === 'desc' ? '↓' : ''}
                      </span>
                    )}
                  </div>
                </th>
              ))}
              <th
                key="2개월 차트"
                scope="col"
                className={`px-4 py-3 text-center text-xs font-medium text-gray-500 uppercase tracking-wider cursor-pointer border border-gray-200 hidden md:table-cell`}
                style={{
                  width: '180px',
                  height: '35px',
                  fontSize: 'clamp(0.6rem, 0.7vw, 0.7rem)'
                }}
              >
                2개월 차트
              </th>
              <th
                key="20일선 이격"
                scope="col"
                className={`px-4 py-3 text-center text-xs font-medium text-gray-500 uppercase tracking-wider cursor-pointer border border-gray-200 hidden md:table-cell`}
                style={{
                  width: '80px',
                  height: '35px',
                  fontSize: 'clamp(0.6rem, 0.7vw, 0.7rem)'
                }}
              >
                20일선 이격
              </th>
              <th
                key="돌파/이탈"
                scope="col"
                className={`px-4 py-3 text-center text-xs font-medium text-gray-500 uppercase tracking-wider cursor-pointer border border-gray-200 hidden md:table-cell`}
                style={{
                  width: '80px',
                  height: '35px',
                  fontSize: 'clamp(0.6rem, 0.7vw, 0.7rem)'
                }}
              >
                돌파/이탈
              </th>
              <th
                key="포지션"
                scope="col"
                className="px-4 py-3 text-center text-xs font-medium text-gray-500 uppercase tracking-wider cursor-pointer border border-gray-200"
                style={{
                  width: '80px',
                  height: '35px',
                  fontSize: 'clamp(0.6rem, 0.7vw, 0.7rem)'
                }}
              >
                포지션
              </th>
<<<<<<< HEAD
              {['20일선 이격', '돌파/이탈', '대표종목'].map((header) => (
                <th
                  key={header}
                  scope="col"
                  className={`px-4 py-3 text-center text-xs font-medium text-gray-500 uppercase tracking-wider cursor-pointer border border-gray-200 hidden md:table-cell`}
                  style={{
                    width: header === '20일선 이격' ? '80px' : header === '돌파/이탈' ? '80px' : header === '대표종목' ? '380px' : '80px',
                    height: '35px',
                    fontSize: 'clamp(0.6rem, 0.7vw, 0.7rem)'
                  }}
                  onClick={() => {
                    if (header !== '52주 차트' && header !== '20일선 기준가' && header !== '돌파/이탈' && header !== '포지션' && header !== '대표종목') {
                      handleSort(header);
                    }
                  }}
                >
                  <div className="flex justify-center items-center">
                    {header}
                    {header !== '52주 차트' && header !== '20일선 기준가' && header !== '돌파/이탈' && header !== '포지션' && header !== '대표종목' && sortKey === header && (
                      <span className="ml-1">
                        {sortDirection === 'asc' ? '↑' : sortDirection === 'desc' ? '↓' : ''}
                      </span>
                    )}
                  </div>
                </th>
              ))}
=======
              <th
                key="대표종목"
                scope="col"
                className={`px-4 py-3 text-center text-xs font-medium text-gray-500 uppercase tracking-wider cursor-pointer border border-gray-200 hidden md:table-cell`}
                style={{
                  width: '380px',
                  height: '35px',
                  fontSize: 'clamp(0.6rem, 0.7vw, 0.7rem)'
                }}
              >
                대표종목
              </th>
>>>>>>> b06c6949
            </tr>
          </thead>
          <tbody className="bg-gray-50">
            {(() => {
              // 산업별로 데이터를 그룹화하고 각 산업의 첫 번째 행 인덱스를 저장
              const industryGroups: { [industry: string]: { rows: Record<string, any>[], firstRowIndex: number } } = {};
              let allRows: { industry: string, row: Record<string, any> }[] = [];
              
              // 데이터 준비
              orderedIndustries.forEach(industry => {
                if (sortedData[industry]) {
                  industryGroups[industry] = { 
                    rows: sortedData[industry], 
                    firstRowIndex: allRows.length 
                  };
                  
                  sortedData[industry].forEach(row => {
                    allRows.push({ industry, row });
                  });
                }
              });
              
              // 각 행 렌더링
              return allRows.map((item, rowIndex) => {
                const { industry, row } = item;
                const isFirstRowOfIndustry = industryGroups[industry].firstRowIndex === rowIndex;
                const rowCount = industryGroups[industry].rows.length;
                
                // 산업이 바뀔 때 더 두꺼운 상단 테두리 적용
                const borderTopClass = isFirstRowOfIndustry ? 'border-t-2 border-t-gray-300' : '';
                
                return (
                  <tr key={`${industry}-${rowIndex}`} className={`hover:bg-gray-100 ${borderTopClass}`}>
                    {isFirstRowOfIndustry && (
                      <td
                        rowSpan={rowCount}
                        className="px-2 py-1 whitespace-nowrap text-xs border border-gray-200 align-middle"
                        style={{ width: '60px', fontSize: 'clamp(0.6rem, 0.7vw, 0.7rem)' }}
                      >
                        <div className="flex flex-col items-start">
                          <span className="text-xs px-1 sm:px-2 py-0.5 sm:py-1 rounded-md bg-white text-gray-700 border border-gray-200 shadow-sm inline-block" style={{ fontSize: 'clamp(0.6rem, 0.7vw, 0.7rem)' }}>
                            {industry === '소비재/음식료' ? '소비재/음식료' : industry}
                          </span>
                          <span className={`mt-1 ml-1 text-xs font-medium ${getAverageColorClass(calculateIndustryAverage(industry, sortedData))}`} style={{ fontSize: 'clamp(0.6rem, 0.7vw, 0.7rem)' }}>
                            {calculateIndustryAverage(industry, sortedData)}
                          </span>
                        </div>
                      </td>
                    )}
                    <td 
                      className={`px-4 py-1 whitespace-nowrap text-xs border border-gray-200 ${isFirstRowOfIndustry ? 'border-t-2 border-t-gray-300' : ''}`} 
                      style={{ width: '60px', height: '16px', fontSize: 'clamp(0.6rem, 0.7vw, 0.7rem)' }}
                    >
                      {row['섹터']}
                    </td>
                    <td className={`px-4 py-1 whitespace-nowrap text-xs border border-gray-200 ${isFirstRowOfIndustry ? 'border-t-2 border-t-gray-300' : ''}`} style={{ width: '140px', height: '16px', fontSize: 'clamp(0.6rem, 0.7vw, 0.7rem)' }}>
                      {row['종목명'] || tickerMappingInfo.stockNameMap[row['티커']] || ''}
                    </td>
                    {filteredHeaders.filter(header => header === '등락율').map((header) => {
                      const isChangeColumn = header === '등락율' || header === '전일대비';
                      const isTickerColumn = false; // 티커 컬럼은 이 필터에 포함되지 않으므로 항상 false
                      const value = row[header];
                      const numericValue = isChangeColumn ? parseFloat(value) : null;
                      const colorClass = isChangeColumn
                        ? numericValue! > 0 ? 'text-red-500' : numericValue! < 0 ? 'text-blue-500' : 'text-gray-600'
                        : '';
                      
                      return (
                        <td
                          key={header}
                          className={`px-4 py-1 whitespace-nowrap text-xs ${colorClass} border border-gray-200 ${isChangeColumn || isTickerColumn ? 'text-center' : ''} ${isFirstRowOfIndustry ? 'border-t-2 border-t-gray-300' : ''}`}
                          style={{ 
                            width: '40px', 
                            height: '16px',
                            fontSize: 'clamp(0.6rem, 0.7vw, 0.7rem)'
                          }}
                        >
                          {isChangeColumn && numericValue! > 0 ? '+' : ''}
                          {value}
                        </td>
                      );
                    })}
                    <td
                      className={`px-4 py-1 whitespace-nowrap text-xs border border-gray-200 ${isFirstRowOfIndustry ? 'border-t-2 border-t-gray-300' : ''} hidden md:table-cell`}
                      style={{ 
                        width: '180px', 
                        height: '16px',
                        fontSize: 'clamp(0.6rem, 0.7vw, 0.7rem)'
                      }}
                    >
                      {/* 2개월 차트 */}
                      {(() => {
                        const ticker = row['티커'];
                        if (!ticker) return null;
                        
                        // 티커 변형 생성 (앞에 0 추가)
                        const normalizedTicker = ticker ? ticker.padStart(6, '0') : '';
                        const mappedTicker = tickerMappingInfo.tickerMap[ticker] || '';
                        const stockName = row['종목명'] || tickerMappingInfo.stockNameMap[ticker] || '';
                        
                        // 데이터 확인
                        const hasData = ticker && stockPriceData[ticker] && stockPriceData[ticker].length > 0;
                        
                        if (hasData) {
                          return (
                            <div className="w-full h-full flex items-center">
                              <Sparklines data={stockPriceData[ticker].map(data => data.price)} width={180} height={25.2} margin={1.8}>
                                <SparklinesLine 
                                  color={(() => {
                                    const changeRate = parseFloat(row['등락율'] || '0');
                                    if (changeRate > 0) return "#EF4444"; // 상승 - 빨강
                                    if (changeRate < 0) return "#3B82F6"; // 하락 - 파랑
                                    return "#000000"; // 보합 - 검정
                                  })()} 
                                  style={{ 
                                    strokeWidth: 1.5, 
                                    stroke: (() => {
                                      const changeRate = parseFloat(row['등락율'] || '0');
                                      if (changeRate > 0) return "#EF4444"; // 상승 - 빨강
                                      if (changeRate < 0) return "#3B82F6"; // 하락 - 파랑
                                      return "#000000"; // 보합 - 검정
                                    })(), 
                                    fill: (() => {
                                      const changeRate = parseFloat(row['등락율'] || '0');
                                      if (changeRate > 0) return "#FEE2E2"; // 상승 - 연한 빨강
                                      if (changeRate < 0) return "#DBEAFE"; // 하락 - 연한 파랑
                                      return "#F3F4F6"; // 보합 - 연한 회색
                                    })(), 
                                    fillOpacity: 0.5 
                                  }} 
                                />
                              </Sparklines>
                            </div>
                          );
                        } else {
                          return (
                            <div className="flex items-center justify-center h-full">
                              <span className="text-xs text-gray-400">데이터 없음</span>
                            </div>
                          );
                        }
                      })()}
                    </td>
                    <td
                      className={`px-4 py-1 whitespace-nowrap text-xs border border-gray-200 ${isFirstRowOfIndustry ? 'border-t-2 border-t-gray-300' : ''} hidden md:table-cell`}
                      style={{ 
                        width: '80px', 
                        height: '16px',
                        fontSize: 'clamp(0.6rem, 0.7vw, 0.7rem)'
                      }}
                    >
                      {/* 20일선 이격 */}
                      {(() => {
                        const ticker = row['티커'];
                        if (!ticker) return '-';
                        
                        const position = calculate20DayMAPosition(ticker);
                        const positionValue = parseFloat(position);
                        
                        // 색상 결정
                        let colorClass = 'text-gray-600';
                        if (!isNaN(positionValue)) {
                          if (positionValue > 0) {
                            colorClass = 'text-red-500';
                          } else if (positionValue < 0) {
                            colorClass = 'text-blue-500';
                          }
                        }
                        
                        return (
                          <div className="flex justify-center items-center w-full">
                            <span className={`text-xs font-medium ${colorClass}`}>
                              {position}
                            </span>
                          </div>
                        );
                      })()}
                    </td>
                    <td
                      className={`px-4 py-1 whitespace-nowrap text-xs border border-gray-200 ${isFirstRowOfIndustry ? 'border-t-2 border-t-gray-300' : ''} hidden md:table-cell`}
                      style={{ 
                        width: '80px', 
                        height: '16px',
                        fontSize: 'clamp(0.6rem, 0.7vw, 0.7rem)'
                      }}
                    >
                      {/* 돌파/이탈 */}
                      {renderCrossover(row['티커'])}
                    </td>
                    <td className={`px-4 py-1 whitespace-nowrap text-xs border border-gray-200 ${isFirstRowOfIndustry ? 'border-t-2 border-t-gray-300' : ''}`} style={{ width: '80px', height: '16px', fontSize: 'clamp(0.6rem, 0.7vw, 0.7rem)' }}>
                      {/* 포지션 상태 표시 */}
                      <div className="flex items-center justify-center h-full">
                        {(() => {
                          const ticker = row['티커'];
                          if (!ticker || !stockPriceData[ticker] || stockPriceData[ticker].length < 20) return '-';
                          
                          // 현재가와 20일 이동평균선 데이터 가져오기
                          const priceData = stockPriceData[ticker];
                          if (!priceData || priceData.length < 20) {
                            return '-';
                          }
                          
                          const currentPrice = priceData[priceData.length - 1].price;
                          const ma20 = priceData.slice(-20).reduce((acc, val) => acc + val.price, 0) / 20;
                          
                          // 현재 상태 (20일선 위 또는 아래)
                          const isAboveMA = currentPrice > ma20;
                          
                          // 유지 기간 계산
                          const duration = calculatePositionDuration(ticker);
                          const durationText = duration !== null ? `+${duration}일` : '';
                          
                          return (
                            <span className={`text-xs font-medium px-1 sm:px-2 py-0.5 sm:py-1 rounded-md ${isAboveMA ? 'bg-green-100 text-green-800' : 'bg-yellow-100 text-yellow-800'}`}
                                  style={{ fontSize: 'clamp(0.6rem, 0.7vw, 0.7rem)' }}>
                              {isAboveMA ? `유지 ${durationText}` : `이탈 ${durationText}`}
                            </span>
                          );
                        })()}
                      </div>
                    </td>
<<<<<<< HEAD
                    {['20일선 이격', '돌파/이탈', '대표종목'].map((header) => (
                      <td
                        key={header}
                        className={`px-4 py-1 whitespace-nowrap text-xs border border-gray-200 ${isFirstRowOfIndustry ? 'border-t-2 border-t-gray-300' : ''} hidden md:table-cell`}
                        style={{ 
                          width: header === '20일선 이격' ? '80px' : header === '돌파/이탈' ? '80px' : header === '대표종목' ? '380px' : '80px', 
                          height: '16px',
                          fontSize: 'clamp(0.6rem, 0.7vw, 0.7rem)'
                        }}
                      >
                        {(() => {
                          if (header === '20일선 이격') {
                            // 20일선 위치 데이터 표시
                            const ticker = row['티커'];
                            if (!ticker) return '-';
                            
                            const position = calculate20DayMAPosition(ticker);
                            const positionValue = parseFloat(position);
                            
                            // 색상 결정
                            let colorClass = 'text-gray-600';
                            if (!isNaN(positionValue)) {
                              if (positionValue > 0) {
                                colorClass = 'text-red-500';
                              } else if (positionValue < 0) {
                                colorClass = 'text-blue-500';
                              }
                            }
                            
                            return (
                              <div className="flex items-center justify-center h-full">
                                <span className={`text-xs font-medium ${colorClass}`}>
                                  {position}
                                </span>
                              </div>
                            );
                          } else if (header === '돌파/이탈') {
                            // 돌파/이탈 데이터 표시
                            return (
                              <div className="flex items-center justify-center h-full">
                                {renderCrossover(row['티커'])}
                              </div>
                            );
                          } else if (header === '대표종목') {
                            // 대표종목 데이터 표시
                            const ticker = row['티커'];
                            if (!ticker) return '-';
                            
                            // 티커 변형 생성 (원본, 앞에 0 추가, 앞의 0 제거)
                            const tickerVariations = [
                              ticker,
                              ticker.padStart(6, '0'),
                              ticker.replace(/^0+/, '')
                            ];
                            
                            // 모든 티커 변형에 대해 대표종목 검색
                            let stockList = null;
                            for (const variant of tickerVariations) {
                              if (etfStockList[variant] && etfStockList[variant].length > 0) {
                                stockList = etfStockList[variant];
                                break;
                              }
                            }
                            
                            // 대표종목이 없으면 '-' 반환
                            if (!stockList || stockList.length === 0) {
                              // console.log(`티커 ${ticker}의 대표종목 정보 없음`);
                              return '-';
                            }
                            
                            // 모든 대표종목 표시
                            return (
                              <div className="flex flex-wrap items-center gap-1">
                                {stockList.map((item, index) => (
                                  <div key={index} className="flex items-center">
                                    <span className="text-xs" style={{ fontSize: 'clamp(0.6rem, 0.7vw, 0.7rem)' }}>{item.name}</span>
                                    {item.rs && (
                                      <span className={`text-xs ml-1 px-1 sm:px-1.5 py-0.5 bg-gray-100 text-gray-700 rounded-lg ${parseInt(item.rs) >= 90 ? 'font-bold' : ''}`} data-component-name="ETFCurrentTable"
                                            style={{ fontSize: 'clamp(0.6rem, 0.7vw, 0.7rem)' }}>
                                        {item.rs}
                                      </span>
                                    )}
                                  </div>
                                ))}
                              </div>
                            );
=======
                    <td
                      className={`px-4 py-1 whitespace-nowrap text-xs border border-gray-200 ${isFirstRowOfIndustry ? 'border-t-2 border-t-gray-300' : ''} hidden md:table-cell`}
                      style={{ 
                        width: '380px', 
                        height: '16px',
                        fontSize: 'clamp(0.6rem, 0.7vw, 0.7rem)'
                      }}
                    >
                      {/* 대표종목 */}
                      {(() => {
                        const ticker = row['티커'];
                        if (!ticker) return '-';
                        
                        // 티커 변형 생성 (원본, 앞에 0 추가, 앞의 0 제거)
                        const tickerVariations = [
                          ticker,
                          ticker.padStart(6, '0'),
                          ticker.replace(/^0+/, '')
                        ];
                        
                        // 모든 티커 변형에 대해 대표종목 검색
                        let stockList = null;
                        for (const variant of tickerVariations) {
                          if (etfStockList[variant] && etfStockList[variant].length > 0) {
                            stockList = etfStockList[variant];
                            break;
>>>>>>> b06c6949
                          }
                        }
                        
                        // 대표종목이 없으면 '-' 반환
                        if (!stockList || stockList.length === 0) {
                          // console.log(`티커 ${ticker}의 대표종목 정보 없음`);
                          return '-';
                        }
                        
                        // 모든 대표종목 표시
                        return (
                          <div className="flex flex-wrap items-center gap-1">
                            {stockList.map((item, index) => (
                              <div key={index} className="flex items-center">
                                <span className="text-xs" style={{ fontSize: 'clamp(0.6rem, 0.7vw, 0.7rem)' }}>{item.name}</span>
                                {item.rs && (
                                  <span className={`text-xs ml-1 px-1 sm:px-1.5 py-0.5 bg-gray-100 text-gray-700 rounded-lg ${parseInt(item.rs) >= 90 ? 'font-bold' : ''}`} data-component-name="ETFCurrentTable"
                                        style={{ fontSize: 'clamp(0.6rem, 0.7vw, 0.7rem)' }}>
                                    {item.rs}
                                  </span>
                                )}
                              </div>
                            ))}
                          </div>
                        );
                      })()}
                    </td>
                  </tr>
                );
              });
            })()}
          </tbody>
        </table>
      </div>
    </div>
  );
}<|MERGE_RESOLUTION|>--- conflicted
+++ resolved
@@ -1111,18 +1111,6 @@
                 </th>
               ))}
               <th
-                key="2개월 차트"
-                scope="col"
-                className={`px-4 py-3 text-center text-xs font-medium text-gray-500 uppercase tracking-wider cursor-pointer border border-gray-200 hidden md:table-cell`}
-                style={{
-                  width: '180px',
-                  height: '35px',
-                  fontSize: 'clamp(0.6rem, 0.7vw, 0.7rem)'
-                }}
-              >
-                2개월 차트
-              </th>
-              <th
                 key="20일선 이격"
                 scope="col"
                 className={`px-4 py-3 text-center text-xs font-medium text-gray-500 uppercase tracking-wider cursor-pointer border border-gray-200 hidden md:table-cell`}
@@ -1158,34 +1146,6 @@
               >
                 포지션
               </th>
-<<<<<<< HEAD
-              {['20일선 이격', '돌파/이탈', '대표종목'].map((header) => (
-                <th
-                  key={header}
-                  scope="col"
-                  className={`px-4 py-3 text-center text-xs font-medium text-gray-500 uppercase tracking-wider cursor-pointer border border-gray-200 hidden md:table-cell`}
-                  style={{
-                    width: header === '20일선 이격' ? '80px' : header === '돌파/이탈' ? '80px' : header === '대표종목' ? '380px' : '80px',
-                    height: '35px',
-                    fontSize: 'clamp(0.6rem, 0.7vw, 0.7rem)'
-                  }}
-                  onClick={() => {
-                    if (header !== '52주 차트' && header !== '20일선 기준가' && header !== '돌파/이탈' && header !== '포지션' && header !== '대표종목') {
-                      handleSort(header);
-                    }
-                  }}
-                >
-                  <div className="flex justify-center items-center">
-                    {header}
-                    {header !== '52주 차트' && header !== '20일선 기준가' && header !== '돌파/이탈' && header !== '포지션' && header !== '대표종목' && sortKey === header && (
-                      <span className="ml-1">
-                        {sortDirection === 'asc' ? '↑' : sortDirection === 'desc' ? '↓' : ''}
-                      </span>
-                    )}
-                  </div>
-                </th>
-              ))}
-=======
               <th
                 key="대표종목"
                 scope="col"
@@ -1198,7 +1158,6 @@
               >
                 대표종목
               </th>
->>>>>>> b06c6949
             </tr>
           </thead>
           <tbody className="bg-gray-50">
@@ -1369,7 +1328,7 @@
                         }
                         
                         return (
-                          <div className="flex justify-center items-center w-full">
+                          <div className="flex items-center justify-center h-full">
                             <span className={`text-xs font-medium ${colorClass}`}>
                               {position}
                             </span>
@@ -1386,7 +1345,9 @@
                       }}
                     >
                       {/* 돌파/이탈 */}
-                      {renderCrossover(row['티커'])}
+                      <div className="flex items-center justify-center h-full">
+                        {renderCrossover(row['티커'])}
+                      </div>
                     </td>
                     <td className={`px-4 py-1 whitespace-nowrap text-xs border border-gray-200 ${isFirstRowOfIndustry ? 'border-t-2 border-t-gray-300' : ''}`} style={{ width: '80px', height: '16px', fontSize: 'clamp(0.6rem, 0.7vw, 0.7rem)' }}>
                       {/* 포지션 상태 표시 */}
@@ -1420,94 +1381,6 @@
                         })()}
                       </div>
                     </td>
-<<<<<<< HEAD
-                    {['20일선 이격', '돌파/이탈', '대표종목'].map((header) => (
-                      <td
-                        key={header}
-                        className={`px-4 py-1 whitespace-nowrap text-xs border border-gray-200 ${isFirstRowOfIndustry ? 'border-t-2 border-t-gray-300' : ''} hidden md:table-cell`}
-                        style={{ 
-                          width: header === '20일선 이격' ? '80px' : header === '돌파/이탈' ? '80px' : header === '대표종목' ? '380px' : '80px', 
-                          height: '16px',
-                          fontSize: 'clamp(0.6rem, 0.7vw, 0.7rem)'
-                        }}
-                      >
-                        {(() => {
-                          if (header === '20일선 이격') {
-                            // 20일선 위치 데이터 표시
-                            const ticker = row['티커'];
-                            if (!ticker) return '-';
-                            
-                            const position = calculate20DayMAPosition(ticker);
-                            const positionValue = parseFloat(position);
-                            
-                            // 색상 결정
-                            let colorClass = 'text-gray-600';
-                            if (!isNaN(positionValue)) {
-                              if (positionValue > 0) {
-                                colorClass = 'text-red-500';
-                              } else if (positionValue < 0) {
-                                colorClass = 'text-blue-500';
-                              }
-                            }
-                            
-                            return (
-                              <div className="flex items-center justify-center h-full">
-                                <span className={`text-xs font-medium ${colorClass}`}>
-                                  {position}
-                                </span>
-                              </div>
-                            );
-                          } else if (header === '돌파/이탈') {
-                            // 돌파/이탈 데이터 표시
-                            return (
-                              <div className="flex items-center justify-center h-full">
-                                {renderCrossover(row['티커'])}
-                              </div>
-                            );
-                          } else if (header === '대표종목') {
-                            // 대표종목 데이터 표시
-                            const ticker = row['티커'];
-                            if (!ticker) return '-';
-                            
-                            // 티커 변형 생성 (원본, 앞에 0 추가, 앞의 0 제거)
-                            const tickerVariations = [
-                              ticker,
-                              ticker.padStart(6, '0'),
-                              ticker.replace(/^0+/, '')
-                            ];
-                            
-                            // 모든 티커 변형에 대해 대표종목 검색
-                            let stockList = null;
-                            for (const variant of tickerVariations) {
-                              if (etfStockList[variant] && etfStockList[variant].length > 0) {
-                                stockList = etfStockList[variant];
-                                break;
-                              }
-                            }
-                            
-                            // 대표종목이 없으면 '-' 반환
-                            if (!stockList || stockList.length === 0) {
-                              // console.log(`티커 ${ticker}의 대표종목 정보 없음`);
-                              return '-';
-                            }
-                            
-                            // 모든 대표종목 표시
-                            return (
-                              <div className="flex flex-wrap items-center gap-1">
-                                {stockList.map((item, index) => (
-                                  <div key={index} className="flex items-center">
-                                    <span className="text-xs" style={{ fontSize: 'clamp(0.6rem, 0.7vw, 0.7rem)' }}>{item.name}</span>
-                                    {item.rs && (
-                                      <span className={`text-xs ml-1 px-1 sm:px-1.5 py-0.5 bg-gray-100 text-gray-700 rounded-lg ${parseInt(item.rs) >= 90 ? 'font-bold' : ''}`} data-component-name="ETFCurrentTable"
-                                            style={{ fontSize: 'clamp(0.6rem, 0.7vw, 0.7rem)' }}>
-                                        {item.rs}
-                                      </span>
-                                    )}
-                                  </div>
-                                ))}
-                              </div>
-                            );
-=======
                     <td
                       className={`px-4 py-1 whitespace-nowrap text-xs border border-gray-200 ${isFirstRowOfIndustry ? 'border-t-2 border-t-gray-300' : ''} hidden md:table-cell`}
                       style={{ 
@@ -1534,7 +1407,6 @@
                           if (etfStockList[variant] && etfStockList[variant].length > 0) {
                             stockList = etfStockList[variant];
                             break;
->>>>>>> b06c6949
                           }
                         }
                         
