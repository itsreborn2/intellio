from typing import AsyncGenerator, Optional, Type
from uuid import UUID, uuid4

from fastapi import Depends, HTTPException, status, Cookie, Response
from sqlalchemy.ext.asyncio import AsyncSession

from app.core.database import AsyncSessionLocal
from app.services.user import UserService
from app.models.user import Session
from app.schemas.user import SessionCreate
from app.services.project import ProjectService
from app.services.document import DocumentService

async def get_db() -> AsyncGenerator[AsyncSession, None]:
    """데이터베이스 세션 의존성"""
    async with AsyncSessionLocal() as session:
        yield session

async def get_current_session(
    session_id: Optional[str] = Cookie(None),
    response: Response = None,
    db: AsyncSession = Depends(get_db)
) -> Session:
<<<<<<< HEAD
    """현재 세션 가져오기. 세션이 없으면 새로 생성"""
    user_service = UserService(db)
    
    if not session_id:
        # 새 세션 생성
        session_create = SessionCreate(
            session_id=str(uuid4()),
            is_anonymous=True
=======
    """현재 세션 가져오기"""
    print(f'[get_current_session] : {session_id}')
    if not session_id:
        print(f'  => 세션이 존재하지 않습니다.')
        raise HTTPException(
            status_code=status.HTTP_401_UNAUTHORIZED,
            detail="세션이 존재하지 않습니다."
>>>>>>> 6444fc99
        )
        session = await user_service.create_session(session_create)
        
        if response:
            # 세션 ID를 쿠키에 설정
            response.set_cookie(
                key="session_id",
                value=session.session_id,
                max_age=30 * 24 * 60 * 60,  # 30일
                httponly=True,
                secure=True,  # HTTPS 전용
                samesite="strict"  # CSRF 방지 강화
            )
        return session

    session = await user_service.get_active_session(session_id)
    
    if not session:
<<<<<<< HEAD
        # 세션이 없거나 만료된 경우 새로 생성
        session_create = SessionCreate(
            session_id=str(uuid4()),
            is_anonymous=True
=======
        print(f'  => 유효하지 않은 세션입니다.')
        raise HTTPException(
            status_code=status.HTTP_401_UNAUTHORIZED,
            detail="유효하지 않은 세션입니다."
>>>>>>> 6444fc99
        )
        session = await user_service.create_session(session_create)
        
        if response:
            response.set_cookie(
                key="session_id",
                value=session.session_id,
                max_age=30 * 24 * 60 * 60,
                httponly=True,
                secure=True,
                samesite="strict"
            )
    
    return session

async def get_current_user(
    session: Session = Depends(get_current_session),
    db: AsyncSession = Depends(get_db)
) -> Session:
    """현재 인증된 사용자 가져오기"""
    if not session or not session.is_authenticated or not session.user:
        raise HTTPException(
            status_code=status.HTTP_401_UNAUTHORIZED,
            detail="인증되지 않은 사용자입니다."
        )
    return session

async def get_user_service(
    db: AsyncSession = Depends(get_db)
) -> UserService:
    """사용자 서비스 의존성"""
    return UserService(db)

def get_project_service(
    db: AsyncSession = Depends(get_db)
) -> ProjectService:
    """프로젝트 서비스 의존성"""
    return ProjectService(db)

def get_document_service(
    db: AsyncSession = Depends(get_db)
) -> DocumentService:
    """문서 서비스 의존성"""
    return DocumentService(db)<|MERGE_RESOLUTION|>--- conflicted
+++ resolved
@@ -21,24 +21,16 @@
     response: Response = None,
     db: AsyncSession = Depends(get_db)
 ) -> Session:
-<<<<<<< HEAD
-    """현재 세션 가져오기. 세션이 없으면 새로 생성"""
+    """현재 세션 가져오기"""
+    print(f'[get_current_session] : {session_id}')
     user_service = UserService(db)
     
     if not session_id:
+        print(f'  => 세션이 존재하지 않습니다.')
         # 새 세션 생성
         session_create = SessionCreate(
             session_id=str(uuid4()),
             is_anonymous=True
-=======
-    """현재 세션 가져오기"""
-    print(f'[get_current_session] : {session_id}')
-    if not session_id:
-        print(f'  => 세션이 존재하지 않습니다.')
-        raise HTTPException(
-            status_code=status.HTTP_401_UNAUTHORIZED,
-            detail="세션이 존재하지 않습니다."
->>>>>>> 6444fc99
         )
         session = await user_service.create_session(session_create)
         
@@ -57,29 +49,11 @@
     session = await user_service.get_active_session(session_id)
     
     if not session:
-<<<<<<< HEAD
-        # 세션이 없거나 만료된 경우 새로 생성
-        session_create = SessionCreate(
-            session_id=str(uuid4()),
-            is_anonymous=True
-=======
         print(f'  => 유효하지 않은 세션입니다.')
         raise HTTPException(
             status_code=status.HTTP_401_UNAUTHORIZED,
             detail="유효하지 않은 세션입니다."
->>>>>>> 6444fc99
         )
-        session = await user_service.create_session(session_create)
-        
-        if response:
-            response.set_cookie(
-                key="session_id",
-                value=session.session_id,
-                max_age=30 * 24 * 60 * 60,
-                httponly=True,
-                secure=True,
-                samesite="strict"
-            )
     
     return session
 
