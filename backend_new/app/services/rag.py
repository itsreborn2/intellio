"""RAG 서비스"""

from typing import Dict, Any, List, Union, Tuple
from uuid import UUID
import pandas as pd
import re
from datetime import datetime
import asyncio
from loguru import logger
from app.services.llm import LLMService
from app.services.embedding import EmbeddingService
from app.services.prompts import ChatPrompt, TablePrompt, TableHeaderPrompt
from app.services.chunker import Chunk, ChunkMetadata
from app.core.config import settings
from app.models.document import Document
from app.schemas.table_response import TableHeader, TableCell, TableColumn, TableResponse
from app.schemas.table_history import TableHistoryCreate
from app.services.table_history import TableHistoryService
<<<<<<< HEAD
from app.utils.common import measure_time
logger = logging.getLogger(__name__)
=======
from collections import defaultdict
from fastapi import HTTPException
from sqlalchemy import select

# logging 설정
logger = logger
>>>>>>> f69390f3

# 문서 상태 상수
DOCUMENT_STATUS_REGISTERED = 'REGISTERED'
DOCUMENT_STATUS_UPLOADING = 'UPLOADING'
DOCUMENT_STATUS_UPLOADED = 'UPLOADED'
DOCUMENT_STATUS_PROCESSING = 'PROCESSING'
DOCUMENT_STATUS_COMPLETED = 'COMPLETED'
DOCUMENT_STATUS_PARTIAL = 'PARTIAL'
DOCUMENT_STATUS_ERROR = 'ERROR'
DOCUMENT_STATUS_DELETED = 'DELETED'

class RAGService:
    """RAG 서비스"""

    def __init__(self):
        """RAG 서비스 초기화"""
        self.embedding_service = EmbeddingService()
        self.chat_prompt = ChatPrompt()
        self.table_header_prompt = TableHeaderPrompt()
        self.table_prompt = TablePrompt()  # 테이블 분석을 위한 프롬프트 추가
        self.db = None
        # 동시 처리할 최대 문서 수 (rate limit 고려)
        self.max_concurrent = 5
        # 청크 수 관련 설정
        self.chunk_multiplier = 5  # 청크 수 배수
        self.max_chunks_per_doc = 10  # 문서당 최대 청크 수
        
        # 금융/경제 관련 키워드
        self.financial_keywords = [
            # 기업 실적
            "매출", "revenue", "영업이익", "operating profit",
            "순이익", "net profit", "영업손실", "operating loss",
            "적자", "deficit", "흑자", "surplus",
            "이익률", "profit margin", "손익", "profit and loss",
            
            # 재무제표
            "자산", "asset", "부채", "liability",
            "자본", "capital", "현금흐름", "cash flow",
            "부채비율", "debt ratio", "유동비율", "current ratio",
            "자기자본", "equity", "영업현금", "operating cash",
            
            # 주식/증시
            "주가", "stock price", "시가총액", "market cap",
            "주식", "stock", "증시", "stock market",
            "코스피", "kospi", "코스닥", "kosdaq",
            "나스닥", "nasdaq", "다우", "dow jones",
            
            # 투자지표
            "per", "pbr", "eps", "roe",
            "roa", "ebitda", "ebit", "fcf",
            "배당", "dividend", "수익률", "yield",
            "베타", "beta", "알파", "alpha",
            
            # 거래/투자
            "매수", "buy", "매도", "sell",
            "거래량", "trading volume", "거래대금", "trading value",
            "기관", "institution", "외국인", "foreigner",
            "개인", "retail", "투자자", "investor",
            
            # 경제지표
            "gdp", "물가", "inflation", "금리", "interest rate",
            "환율", "exchange rate", "무역수지", "trade balance",
            "경상수지", "current account", "외환보유액", "forex reserve",
            
            # 경제 상황
            "경기", "economy", "불황", "recession",
            "호황", "boom", "침체", "depression",
            "회복", "recovery", "성장", "growth",
            
            # 기업 가치
            "기업가치", "enterprise value", "시장가치", "market value",
            "브랜드가치", "brand value", "무형자산", "intangible asset",
            "영업권", "goodwill", "특허권", "patent right",
            
            # 기업 구조
            "지배구조", "governance", "대주주", "major shareholder",
            "소액주주", "minority shareholder", "경영권", "management right",
            "이사회", "board", "감사", "audit",
            
            # 기업 활동
            "인수합병", "m&a", "분할", "split",
            "상장", "ipo", "증자", "capital increase",
            "감자", "capital reduction", "회사채", "corporate bond"
        ]

        # 법률 관련 키워드
        self.legal_keywords = [
            # 법률 용어
            "법률", "법령", "규정", "법원",
            "판결", "판례", "법률문서", "법률서류",
            "계약", "계약서", "법률관계", "법률문제",
            "법률자문", "법률상담", "법률서비스", "법률지원",
            "법률교육", "법률연구", "법률학", "법학",
            "법학자", "법학연구", "법학교육", "법학서비스",
            "법률정보", "법률자료", "법률데이터", "법률분석",
            "법률보고", "법률보고서", "법률보고서 작성", "법률보고서 제출",
            "법률서류 작성", "법률서류 제출", "법률서류 관리", "법률서류 보관",
            "법률서류 검색", "법률서류 조회", "법률서류 열람", "법률서류 복사",
            "법률서류 전송", "법률서류 수신", "법률서류 저장", "법률서류 삭제",
            "법률서류 관리 시스템", "법률서류 관리 소프트웨어", "법률서류 관리 서비스",
            "법률서류 보관 시스템", "법률서류 보관 소프트웨어", "법률서류 보관 서비스",
            "법률서류 검색 시스템", "법률서류 검색 소프트웨어", "법률서류 검색 서비스",
            "법률서류 열람 시스템", "법률서류 열람 소프트웨어", "법률서류 열람 서비스",
            "법률서류 복사 시스템", "법률서류 복사 소프트웨어", "법률서류 복사 서비스",
            "법률서류 전송 시스템", "법률서류 전송 소프트웨어", "법률서류 전송 서비스",
            "법률서류 수신 시스템", "법률서류 수신 소프트웨어", "법률서류 수신 서비스",
            "법률서류 저장 시스템", "법률서류 저장 소프트웨어", "법률서류 저장 서비스",
            "법률서류 삭제 시스템", "법률서류 삭제 소프트웨어", "법률서류 삭제 서비스",
            "법률서류 관리 시스템 개발", "법률서류 관리 소프트웨어 개발", "법률서류 관리 서비스 개발",
            "법률서류 보관 시스템 개발", "법률서류 보관 소프트웨어 개발", "법률서류 보관 서비스 개발",
            "법률서류 검색 시스템 개발", "법률서류 검색 소프트웨어 개발", "법률서류 검색 서비스 개발",
            "법률서류 열람 시스템 개발", "법률서류 열람 소프트웨어 개발", "법률서류 열람 서비스 개발",
            "법률서류 복사 시스템 개발", "법률서류 복사 소프트웨어 개발", "법률서류 복사 서비스 개발",
            "법률서류 전송 시스템 개발", "법률서류 전송 소프트웨어 개발", "법률서류 전송 서비스 개발",
            "법률서류 수신 시스템 개발", "법률서류 수신 소프트웨어 개발", "법률서류 수신 서비스 개발",
            "법률서류 저장 시스템 개발", "법률서류 저장 소프트웨어 개발", "법률서류 저장 서비스 개발",
            "법률서류 삭제 시스템 개발", "법률서류 삭제 소프트웨어 개발", "법률서류 삭제 서비스 개발",
        ]

        # 기술/IT 관련 키워드
        self.tech_keywords = [
            # 기술 용어
            "기술", "기술개발", "기술연구", "기술교육",
            "기술서비스", "기술지원", "기술컨설팅", "기술컨설팅 서비스",
            "기술교육 서비스", "기술교육 프로그램", "기술교육 과정", "기술교육 자료",
            "기술연구 서비스", "기술연구 프로그램", "기술연구 과정", "기술연구 자료",
            "기술개발 서비스", "기술개발 프로그램", "기술개발 과정", "기술개발 자료",
            "기술지원 서비스", "기술지원 프로그램", "기술지원 과정", "기술지원 자료",
            "기술컨설팅 서비스", "기술컨설팅 프로그램", "기술컨설팅 과정", "기술컨설팅 자료",
            "기술교육 서비스 개발", "기술교육 프로그램 개발", "기술교육 과정 개발", "기술교육 자료 개발",
            "기술연구 서비스 개발", "기술연구 프로그램 개발", "기술연구 과정 개발", "기술연구 자료 개발",
            "기술개발 서비스 개발", "기술개발 프로그램 개발", "기술개발 과정 개발", "기술개발 자료 개발",
            "기술지원 서비스 개발", "기술지원 프로그램 개발", "기술지원 과정 개발", "기술지원 자료 개발",
            "기술컨설팅 서비스 개발", "기술컨설팅 프로그램 개발", "기술컨설팅 과정 개발", "기술컨설팅 자료 개발",
        ]

        # 참가자 관련 키워드
        self.participant_keywords = [
            "참석자", "발표자", "스피커", "참가자", "질문자",
            "패널", "토론자", "사회자", "진행자", "연사",
            "attendee", "speaker", "participant", "questioner",
            "panelist", "moderator", "presenter", "Q&A",
            # 컨퍼런스콜 특화
            "발언자", "대화자", "통화참여자", "컨퍼런스참가자",
            "콜참가자", "미팅참가자"
        ]

        # 테이블 처리 관련 설정
        self.config = {
            'table_chunk_size': 8000,  # 테이블 처리시 청크 크기 (토큰)
            'min_similarity_score': 0.6  # 최소 유사도 점수
        }

    async def initialize(self, db):
        """DB 세션 초기화"""
        self.db = db

    async def verify_document_access(self, document_id: str) -> bool:
        """문서 접근 권한 확인

        Args:
            document_id: 확인할 문서 ID

        Returns:
            bool: 접근 가능 여부
        """
        try:
            # 문서 존재 여부 확인
            result = await self.db.execute(
                select(Document)
                .where(Document.id == document_id)
            )
            document = result.scalar_one_or_none()

            if not document:
                logger.warning(f"문서를 찾을 수 없음: {document_id}")
                return False

            # 문서 상태 확인
            if document.status not in ['COMPLETED', 'PARTIAL']:
                logger.warning(f"문서가 아직 처리되지 않음: {document_id} (상태: {document.status})")
                return False

            # 임베딩 존재 여부 확인
            if not document.embedding_ids:
                logger.warning(f"문서에 임베딩이 없음: {document_id}")
                return False

            return True

        except Exception as e:
            logger.error(f"문서 접근 권한 확인 중 오류 발생: {str(e)}", exc_info=True)
            return False

    def _normalize_query(self, query: str) -> str:
        """쿼리 정규화 - 유사한 표현을 통일하여 캐시 효율성 향상

        Args:
            query: 원본 쿼리

        Returns:
            str: 정규화된 쿼리
        """
        import re

        # 1. 기본 정규화
        query = re.sub(r'\s+', ' ', query.strip())

        # 2. 날짜 표현 정규화
        query = re.sub(r'(\d{4})년도?', r'\1년', query)
        query = re.sub(r'(\d{1,2})월달?', r'\1월', query)
        query = re.sub(r'(\d{1,2})분기말?', r'\1분기', query)

        # 3. 한국어 특화 표현 통일
        replacements = {
            r'얼마(예요|인가요|인가|야|니|나요)': '얼마입니까',
            r'알려줘': '알려주세요',
            r'보여줘': '보여주세요',
            r'찾아줘': '찾아주세요',
            r'뭐야': '무엇입니까',
            r'뭐니': '무엇입니까',
            r'있니': '있습니까',
            r'없니': '없습니까'
        }

        for pattern, replacement in replacements.items():
            query = re.sub(pattern, replacement, query)

        return query

    async def _search_document_chunks(self, doc_id: str, query: str, top_k: int) -> List[Dict[str, Any]]:
        """단일 문서의 청크 검색 (에러 처리 포함)"""
        try:
            # 쿼리 분석
            query_analysis = self._analyze_query(query)

            # 증권사 관련 쿼리인 경우, 문서 시작 부분도 포함
            if query_analysis["requires_all_docs"] or query_analysis["query_type"] == "securities":
                first_chunk = self.embedding_service.get_first_chunk(doc_id)
                chunks = await self.embedding_service.search_similar(
                    query=query,
                    document_ids=[doc_id],
                    top_k=min(self.max_chunks_per_doc - 1, self.chunk_multiplier * top_k)
                )
                if first_chunk:
                    # 첫 번째 청크를 앞에 추가 (증권사 정보가 주로 여기에 있음)
                    return [first_chunk] + (chunks or [])

            # 일반 쿼리
            chunks = await self.embedding_service.search_similar(
                query=query,
                document_ids=[doc_id],
                top_k=min(self.max_chunks_per_doc, self.chunk_multiplier * top_k)
            )
            return chunks or []

        except Exception as e:
            logger.error(f"문서 {doc_id} 검색 중 오류 발생: {str(e)}")
            return []

    async def _get_first_chunks_parallel(self, doc_ids: List[str]) -> List[Dict[str, Any]]:
        """여러 문서의 첫 번째 청크 병렬 검색"""
        tasks = [self.embedding_service.get_first_chunk(doc_id) for doc_id in doc_ids]
        chunks = await asyncio.gather(*tasks, return_exceptions=True)

        valid_chunks = []
        for doc_id, chunk in zip(doc_ids, chunks):
            if isinstance(chunk, Exception):
                logger.error(f"문서 {doc_id}의 첫 번째 청크 검색 실패: {str(chunk)}")
            elif chunk:
                valid_chunks.append(chunk)
        return valid_chunks

    def contains_keywords(self, text: str, keywords: List[str]) -> bool:
        """
        주어진 텍스트에 키워드 목록 중 하나라도 포함되어 있는지 확인합니다.
        
        Args:
            text: 검색할 텍스트
            keywords: 키워드 목록
            
        Returns:
            bool: 키워드가 포함되어 있으면 True, 아니면 False
        """
        if not isinstance(text, str):
            text = str(text)
        text = text.lower()
        
        for keyword in keywords:
            if not isinstance(keyword, str):
                keyword = str(keyword)
            if keyword.lower() in text:
                return True
        return False

    def _extract_keywords(self, text: str) -> List[str]:
        """
        텍스트에서 주요 키워드를 추출합니다.
        """
        # 텍스트를 소문자로 변환하고 기본적인 전처리
        text = text.lower()
        
        # 불용어 정의
        stop_words = {'을', '를', '이', '가', '은', '는', '에', '의', '와', '과', '로', '으로'}
        
        # 텍스트를 단어로 분리
        words = text.split()
        
        # 불용어 제거 및 2글자 이상인 단어만 선택
        keywords = [word for word in words if word not in stop_words and len(word) >= 2]
        
        return keywords

    def _filter_chunks_by_query(self, chunks: List[Dict[str, Any]], query: str, query_analysis: Dict[str, Any] = None) -> List[Dict[str, Any]]:
        """쿼리와 관련된 청크 필터링

        Args:
            chunks: 검색된 청크 리스트
            query: 사용자 쿼리
            query_analysis: 쿼리 분석 결과

        Returns:
            List[Dict[str, Any]]: 필터링된 청크 리스트
        """
        # 쿼리 타입 확인
        query_type = query_analysis.get("query_type", "general") if query_analysis else "general"
        
        # 테이블 모드인 경우 모든 청크 반환
        if query_type == "table":
            logger.info("테이블 모드: 모든 청크 포함")
            for chunk in chunks:
                chunk["score"] = chunk.get("score", 0)  # 점수가 없는 경우 0으로 설정
            return sorted(chunks, key=lambda x: x.get("score", 0), reverse=True)
        
        # 일반 모드에서는 필터링 수행
        filtered_chunks = []
        min_score = self.config.get('min_similarity_score', 0.6)
        
        for chunk in chunks:
            # 청크 메타데이터에서 텍스트 추출
            metadata = chunk.get("metadata", {})
            content = metadata.get("text", "")
            
            if not content:
                logger.warning(f"청크 {chunk.get('id', 'unknown')}에서 텍스트를 찾을 수 없음")
                continue

            # 청크 점수 계산 (Pinecone 유사도 점수)
            similarity_score = chunk.get("score", 0)
            
            # 최소 점수보다 낮은 경우 제외
            if similarity_score < min_score:
                continue

            # 최종 점수 설정
            chunk["score"] = similarity_score
            filtered_chunks.append(chunk)
            logger.debug(f"청크 {chunk.get('id')} 선택됨 - 점수: {similarity_score:.2f}")

        # 점수 기준으로 정렬
        filtered_chunks.sort(key=lambda x: x.get("score", 0), reverse=True)
        
        return filtered_chunks

    async def _get_relevant_chunks(self, query: str, top_k: int = 5, document_ids: List[UUID] = None) -> Tuple[List[Dict[str, Any]], Dict[str, Any]]:
        """관련 문서 청크 검색 및 패턴 분석"""
        logger.info(f"청크 검색 시작 - 쿼리: {query}, top_k: {top_k}")
        
        # document_ids 처리
        doc_ids_str = []
        if document_ids:
            logger.info(f"검색 대상 문서 ID: {document_ids}")
            doc_ids_str = [str(doc_id) for doc_id in document_ids]
        
        # 쿼리 정규화
        normalized_query = self._normalize_query(query)
        logger.info(f"정규화된 쿼리: {normalized_query}")
        
        try:
            # 쿼리 분석으로 모드 확인
            query_analysis = self._analyze_query(query)
            query_type = query_analysis.get("query_type", "chat")  # 기본값을 chat으로 설정
            
            # 모드별 청크 수 설정
            if query_type == "table":
                search_top_k = top_k * 5  # 테이블 모드: 5배
                logger.info("테이블 모드: 청크 수 5배 증가")
            else:  # chat 모드
                search_top_k = top_k * 3  # 챗 모드: 3배
                logger.info("챗 모드: 청크 수 3배 증가")
                
            logger.info(f"검색할 청크 수: {search_top_k}")
            
            # 문서 검색
            all_chunks = await self.embedding_service.search_similar(
                query=normalized_query,
                document_ids=doc_ids_str if doc_ids_str else None,
                top_k=search_top_k
            )
            
            logger.info(f"검색된 총 청크 수: {len(all_chunks)}")
            
            # 청크 필터링
            if all_chunks:
                filtered_chunks = self._filter_chunks_by_query(all_chunks, query, query_analysis)
                logger.info(f"필터링 후 청크 수: {len(filtered_chunks)}")
            else:
                logger.warning("검색된 청크가 없습니다.")
                filtered_chunks = []
                
            return filtered_chunks, query_analysis
        except Exception as e:
            error_msg = str(e)
            logger.error(f"청크 검색 중 오류 발생: {error_msg}", exc_info=True)
            
            # 상세한 오류 메시지
            if "insufficient_quota" in error_msg:
                user_msg = "시스템 사용량이 많아 잠시 후 다시 시도해주세요."
            elif "rate_limit" in error_msg:
                user_msg = "요청이 너무 많습니다. 잠시 후 다시 시도해주세요."
            elif "connection" in error_msg.lower():
                user_msg = "서버 연결에 실패했습니다. 네트워크 상태를 확인해주세요."
            else:
                user_msg = f"문서 검색 중 오류가 발생했습니다: {error_msg}"
            
            return [{"error": user_msg}], {}

    async def handle_table_mode(self, query: str, document_ids: List[UUID] = None, user_id: str = None, project_id: str = None) -> TableResponse:
        """테이블 모드 처리"""
        try:
            # 테이블 제목 생성
            title = await self.table_header_prompt.generate_title(query)
            logger.info("테이블 헤더 생성 완료")

            # 관련 청크 검색
            relevant_chunks, query_analysis = await self._get_relevant_chunks(query, document_ids=document_ids)
            logger.info(f"관련 청크 검색 완료 - 총 {len(relevant_chunks)}개 청크 발견")

            # 오류 메시지가 있는 경우
            if relevant_chunks and "error" in relevant_chunks[0]:
                return TableResponse(columns=[
                    TableColumn(
                        header=TableHeader(name=title, prompt=query),
                        cells=[TableCell(doc_id="error", content=relevant_chunks[0]["error"])]
                    )
                ])

            if not relevant_chunks:
                return TableResponse(columns=[
                    TableColumn(
                        header=TableHeader(name=title, prompt=query),
                        cells=[TableCell(doc_id="empty", content="관련 문서를 찾을 수 없습니다.")]
                    )
                ])

            # 문서별로 청크 그룹화 및 키워드 추출
            docs_data = {}
            for chunk in relevant_chunks:
                # 디버그 로깅 추가
                logger.debug(f"청크 데이터: {chunk}")
                
                doc_id = chunk["metadata"].get("document_id")
                if not doc_id:
                    continue
                    
                # chunk["text"] 대신 chunk["metadata"]["text"] 사용
                chunk_text = chunk["metadata"].get("text", "")
                if not chunk_text:
                    continue
                    
                if doc_id not in docs_data:
                    docs_data[doc_id] = {
                        "content": chunk_text,
                        "keywords": {}  # 딕셔너리로 변경하여 빈도수 저장
                    }
                else:
                    docs_data[doc_id]["content"] += "\n" + chunk_text
                
                # 키워드 빈도수 업데이트
                chunk_keywords = self._extract_keywords(chunk_text)
                for keyword in chunk_keywords:
                    if keyword in docs_data[doc_id]["keywords"]:
                        docs_data[doc_id]["keywords"][keyword] += 1
                    else:
                        docs_data[doc_id]["keywords"][keyword] = 1

            # 각 문서별로 테이블 분석 수행
            columns = []
            for doc_id, data in docs_data.items():
                # 빈도수 기반으로 상위 키워드 선택 (예: 상위 10개)
                sorted_keywords = sorted(
                    data["keywords"].items(), 
                    key=lambda x: x[1], 
                    reverse=True
                )[:10]
                
                keywords = {
                    "keywords": [
                        {
                            "text": kw[0],
                            "frequency": kw[1]
                        } for kw in sorted_keywords
                    ],
                    "type": "extracted",
                    "source": "document_content"
                }
                
                # 테이블 분석 수행
                try:
                    analysis_result = await self.table_prompt.analyze(
                        content=data["content"],
                        query=query,
                        keywords=keywords,
                        query_analysis=query_analysis
                    )
                    
                    if isinstance(analysis_result, str) and analysis_result.startswith('{'):
                        parsed_result = json.loads(analysis_result)
                        if isinstance(parsed_result, dict) and "content" in parsed_result:
                            result_content = parsed_result["content"]
                        else:
                            result_content = str(parsed_result)
                    else:
                        result_content = str(analysis_result)
                except json.JSONDecodeError:
                    result_content = str(analysis_result)
                except Exception as e:
                    logger.error(f"분석 결과 처리 중 오류 발생: {str(e)}")
                    result_content = "분석 결과 처리 중 오류가 발생했습니다."
                
                # 셀 추가
                columns.append(TableColumn(
                    header=TableHeader(name=title, prompt=query),
                    cells=[TableCell(doc_id=doc_id, content=result_content)]
                ))

            # 히스토리 저장
            if user_id and project_id:
                try:
                    history_service = TableHistoryService(self.db)
                    await history_service.create_many([
                        TableHistoryCreate(
                            project_id=str(project_id),  # UUID를 문자열로 변환
                            document_id=str(cell.doc_id),  # UUID를 문자열로 변환
                            user_id=str(user_id),  # UUID를 문자열로 변환
                            prompt=query,
                            title=title,
                            result=str(cell.content)
                        ) for column in columns for cell in column.cells
                    ])
                except Exception as e:
                    logger.error(f"히스토리 저장 실패: {str(e)}")

            return TableResponse(columns=columns)

        except Exception as e:
            logger.error(f"테이블 모드 처리 실패: {str(e)}")
            raise

    async def _handle_chat_mode(self, query: str, top_k: int = 5, document_ids: List[UUID] = None) -> Dict[str, Any]:
        """채팅 모드 처리
        
        Args:
            query: 사용자 질문
            top_k: 검색할 상위 문서 수
            document_ids: 검색할 문서 ID 목록
            
        Returns:
            Dict[str, Any]: 응답 결과
            {
                "answer": str,  # AI 응답
                "context": List[Dict]  # 관련 문서 컨텍스트
            }
        """
        try:
            # 관련 문서 검색 및 패턴 분석
            relevant_chunks, query_analysis = await self._get_relevant_chunks(query, top_k, document_ids)
            logger.info(f"관련 청크 검색 완료 - 총 {len(relevant_chunks)}개 청크 발견")

            if not relevant_chunks:
                return {
                    "answer": "관련 문서를 찾을 수 없습니다.",
                    "context": []
                }

            # 문서 컨텍스트 구성
            doc_contexts = []
            for chunk in relevant_chunks:
                metadata = chunk.get("metadata", {})
                doc_contexts.append(
                    f"문서 ID: {metadata.get('document_id', 'N/A')}\n"
                    f"페이지: {metadata.get('page_number', 'N/A')}\n"
                    f"내용: {metadata.get('text', '')}"
                )

            # 프롬프트로 분석
            chain_response = await self.chat_prompt.analyze(
                content='\n\n'.join(doc_contexts),
                query=query,
                keywords={
                    "keywords": self._extract_keywords('\n'.join(doc_contexts)),
                    "type": "extracted",
                    "source": "document_content"
                },
                query_analysis=query_analysis
            )

            return {
                "answer": chain_response,
                "context": relevant_chunks
            }

        except Exception as e:
<<<<<<< HEAD
            logger.error(f"채팅 모드 처리 실패: {str(e)}")
            raise
        
    @measure_time
    async def handle_table_mode(self, query: str, document_ids: List[str] = None, user_id: str = None, project_id: str = None) -> TableResponse:
        """테이블 모드 처리"""
        try:
            # 1. 테이블 헤더 생성
            title = await self.table_header_prompt.generate_title(query)
            logger.info(f"테이블 헤더 생성 완료 : 총 {len(document_ids)}개 문서 검색")

            if not document_ids:
                return TableResponse(columns=[
                    TableColumn(
                        header=TableHeader(name=title, prompt=query),
                        cells=[TableCell(doc_id="1", content="문서가 선택되지 않았습니다.")]
                    )
                ])

            # 2. 관련 청크 검색 및 패턴 분석
            relevant_chunks, patterns = await self._get_relevant_chunks(
                query=query,
                document_ids=document_ids
            )
            logger.info(f"관련 청크 검색 완료 - 총 {len(relevant_chunks)}개 청크 발견")

            # 3. 쿼리 분석
            query_analysis = self._analyze_query(query)
            logger.info(f"쿼리 분석 완료 - 타입: {query_analysis['query_type']}")

            # 4. 문서별로 청크 그룹화
            doc_chunks = {}
            for chunk in relevant_chunks:
                doc_id = chunk["metadata"].get("document_id", "")
                if doc_id not in doc_chunks:
                    doc_chunks[doc_id] = []
                doc_chunks[doc_id].append(chunk["content"])

            # 5. 모든 문서 동시 분석
            async def analyze_document(doc_id: str):
                try:
                    chunks_text = "\n".join(doc_chunks[doc_id])
                    response = await self._process_table_response(title, chunks_text, patterns, query_analysis)
                    return {
                        "doc_id": doc_id,
                        "content": response
                    }
                except Exception as e:
                    logger.error(f"문서 {doc_id} 분석 중 오류 발생: {str(e)}")
                    return None

            tasks = [analyze_document(doc_id) for doc_id in doc_chunks.keys()]
            logger.warning(f"tasks: {tasks}")
            results = [result for result in await asyncio.gather(*tasks) if result]
            logger.warning(f"results[{len(results)}]: {results}")

            if not results:
                _cells = [TableCell(doc_id=result["doc_id"], content="분석 오류") for result in results]
                return TableResponse(columns=[
                    TableColumn(
                        header=TableHeader(name=title, prompt=query),
                        cells=_cells
                    )
                ])
            
            
            # 셀 생성
            cells = [TableCell(doc_id=result["doc_id"], content=result["content"]) 
                    for result in results]

            try:
                history_service = TableHistoryService(self.db)
                # 단일 트랜잭션으로 모든 히스토리 저장
                await history_service.create_many(
                    [TableHistoryCreate(
                        project_id=project_id,
                        document_id=result["doc_id"],
                        user_id=user_id,
                        prompt=query,
                        title=title,
                        result=str(result["content"])
                    ) for result in results]
                )
                logger.info(f"{len(results)}개의 테이블 히스토리 저장 완료")
            except Exception as e:
                logger.error(f"히스토리 저장 중 오류 발생: {str(e)}")

            return TableResponse(columns=[
                TableColumn(
                    header=TableHeader(name=title, prompt=query),
                    cells=cells
                )
            ])

        except Exception as e:
            logger.error(f"테이블 모드 처리 실패: {str(e)}")
            raise Exception(f"테이블 모드 처리 실패: {str(e)}")
=======
            logger.error(f"채팅 모드 처리 중 오류 발생: {str(e)}")
            return {
                "answer": "죄송합니다. 응답 생성 중 오류가 발생했습니다.",
                "context": []
            }
>>>>>>> f69390f3

    async def query(
        self,
        query: str,
        mode: str = "chat",
        user_id: str = None,
        project_id: str = None,
        document_ids: List[str] = None,
        top_k: int = 5,
        is_comparison: bool = False
    ) -> Union[Dict[str, Any], TableResponse]:
        """쿼리에 대한 응답 생성
        
        Args:
            query: 사용자 쿼리
            mode: 응답 모드 ("chat" 또는 "table")
            user_id: 사용자 ID
            project_id: 프로젝트 ID
            document_ids: 테이블 모드에서 사용할 문서 ID 목록
            top_k: 검색 결과 상위 k개 반환
            is_comparison: 비교 분석 여부
            
        Returns:
            Union[Dict[str, Any], TableResponse]: 모드에 따른 응답
            - chat 모드: {"answer": str, "context": List[Dict]}
            - table 모드: TableResponse 객체
        """
        if mode == "table":
            # UUID로 변환하여 전달
            doc_ids = [UUID(doc_id) for doc_id in document_ids]
            return await self.handle_table_mode(
                query=query,
                document_ids=doc_ids,
                user_id=user_id,
                project_id=project_id
            )
        return await self._handle_chat_mode(query, top_k, document_ids=document_ids)

    async def get_document_status(self, document_id: str) -> Dict[str, Any]:
        """문서의 상태 조회

        Args:
            document_id: 조회할 문서 ID

        Returns:
            Dict[str, Any]: 문서 상태 정보
        """
        try:
            # 문서 조회
            result = await self.db.execute(
                select(Document)
                .where(Document.id == document_id)
            )
            document = result.scalar_one_or_none()

            if not document:
                return {
                    "document_id": document_id,
                    "status": "NOT_FOUND",
                    "error_message": "문서를 찾을 수 없습니다",
                    "is_accessible": False
                }

            # 접근 가능 여부 확인
            is_accessible = document.status in ['COMPLETED', 'PARTIAL'] and document.embedding_ids

            return {
                "document_id": document_id,
                "status": document.status,
                "error_message": document.error_message,
                "is_accessible": is_accessible
            }

        except Exception as e:
            logger.error(f"문서 상태 조회 중 오류 발생: {str(e)}", exc_info=True)
            return {
                "document_id": document_id,
                "status": "ERROR",
                "error_message": str(e),
                "is_accessible": False
            }

    async def _process_table_response(self, content: str, query: str, keywords: List[str], query_analysis: Dict[str, Any]) -> Dict[str, Any]:
        """테이블 응답 처리
        
        Args:
            content: 분석할 내용
            query: 사용자 질문
            keywords: 발견된 패턴 목록
            query_analysis: 쿼리 분석 결과
            
        Returns:
            Dict[str, Any]: 분석 결과
        """
        try:
            # 데이터 전처리
            content = self._preprocess_table_content(content)
            
            # 설정에서 청크 사이즈 가져오기 (기본값: 8000 토큰)
            chunk_size = self.config.get('table_chunk_size', 8000)
            
            # 토큰 길이를 문자 길이로 대략 변환 (1토큰 ≈ 1.5 characters)
            char_chunk_size = int(chunk_size * 1.5)
            
            # 컨텐츠를 청크로 분할
            chunks = [content[i:i + char_chunk_size] for i in range(0, len(content), char_chunk_size)]
            
            all_rows = []
            for chunk in chunks:
                try:
                    result = await self.table_header_prompt.analyze(
                        content=chunk,
                        query=query,
                        keywords=keywords,
                        query_analysis=query_analysis
                    )
                    
                    if isinstance(result, dict) and 'rows' in result:
                        all_rows.extend(result['rows'])
                        
                except Exception as e:
                    logger.error(f"테이블 셀 내용 추출 중 오류 발생: {str(e)}")
                    continue
            
            return {'rows': all_rows}
            
        except Exception as e:
            logger.error(f"테이블 응답 처리 실패: {str(e)}")
            raise

    def _preprocess_table_content(self, content: str) -> str:
        """테이블 내용 전처리
        
        Args:
            content: 원본 문서 내용
            
        Returns:
            str: 전처리된 문서 내용
        """
        # 연속된 공백 제거
        content = content.replace('\n', ' ')
        content = ' '.join(content.split())
        return content.strip()

    def _analyze_query(self, query: str) -> Dict[str, Any]:
        """쿼리 분석
        
        Args:
            query: 사용자 질문
            
        Returns:
            Dict[str, Any]: 분석 결과
        """
        # 쿼리가 문자열이 아닌 경우 문자열로 변환
        if not isinstance(query, str):
            query = str(query)
            
        # 쿼리를 소문자로 변환
        query_lower = query.lower()
            
        analysis = {
            "query": query_lower,        # 원본 쿼리 (소문자)
            "length": len(query),        # 쿼리 길이
            "word_count": len(query.split()),  # 단어 수
            "has_numbers": bool(re.search(r'\d', query)),  # 숫자 포함 여부
            "has_special_chars": bool(re.search(r'[^\w\s]', query)),  # 특수문자 포함 여부
            "timestamp": datetime.now().isoformat(),  # 분석 시간
            "focus_area": self._get_query_focus(query_lower),  # 쿼리 초점 영역
            "doc_type": self._get_doc_type(query_lower)  # 문서 타입 추론
        }
        
        return analysis
        
    def _get_query_focus(self, query: str) -> str:
        """쿼리 초점 영역 분석
        
        Args:
            query: 소문자로 변환된 쿼리
            
        Returns:
            str: 쿼리 초점 영역
        """
        # 정규표현식 패턴 정의
        patterns = {
            'meeting': r'회의|미팅|발표|토론|컨퍼런스|세미나|워크샵|브리핑|인터뷰',
            'report': r'보고서|리포트|분석|결과|평가|검토|조사|연구|데이터',
            'contract': r'계약|협약|약관|동의서|합의서|규정|조항|법률|계약서',
            'financial_statement': r'재무|회계|재표|손익|자산|부채|자본|현금흐름|매출',
            'investment': r'투자|수익률|성장률|밸류에이션|PER|ROE|배당|주가|시가총액',
            'risk': r'리스크|위험|평가|등급|변동성|안정성|취약성|대응',
            'industry': r'산업|시장|경쟁|점유율|트렌드|성장성|전망|예측',
            'esg': r'ESG|환경|사회|지배구조|탄소|에너지|고용|이사회|주주',
            'financial_metric': r'지표|메트릭|스코어|품질|검증|일관성|추세|상관관계|회귀',
            'hr': r'인사|채용|직원|급여|복리후생|교육|훈련|평가|인력',
            'tech': r'기술|개발|시스템|프로그램|소프트웨어|하드웨어|네트워크|데이터베이스'
        }
<<<<<<< HEAD

        import re
        from collections import Counter

        all_text = ""
        for chunk in chunks:
            text = chunk.get('text', '')
            all_text += text

            # 숫자 패턴 확인
            if re.search(r'\d+(?:,\d{3})*(?:\.\d+)?', text):
                patterns["has_numbers"] = True

            # 날짜 패턴 확인
            if re.search(r'\d{4}[-/년]\d{1,2}[-/월]\d{1,2}[일]?', text):
                patterns["has_dates"] = True

            # 표 패턴 확인 (|나 표 관련 키워드로 확인)
            if '|' in text or re.search(r'표\s*\d+|테이블|table', text, re.I):
                patterns["has_tables"] = True

        # 전체 텍스트 길이
        patterns["text_length"] = len(all_text)

        # 자주 등장하는 용어 추출
        words = re.findall(r'\w+', all_text)
        common_terms = Counter(words).most_common(5)
        patterns["common_terms"] = [term for term, _ in common_terms]

        return patterns

    @measure_time
    async def process_document(self, document_id: UUID) -> Dict:
        # 함수 내용
        pass

    @measure_time
    async def query_document(self, query: str) -> str:
        # 함수 내용
        pass
=======
        
        # 각 패턴에 대해 매칭 확인
        matches = {}
        for focus, pattern in patterns.items():
            count = len(re.findall(pattern, query))
            if count > 0:
                matches[focus] = count
                
        # 가장 많이 매칭된 패턴 반환
        if matches:
            return max(matches.items(), key=lambda x: x[1])[0]
                
        return "general"
        
    def _get_doc_type(self, query: str) -> str:
        """문서 타입 추론
        
        Args:
            query: 소문자로 변환된 쿼리
            
        Returns:
            str: 추론된 문서 타입
        """
        # 정규표현식 패턴 정의
        patterns = {
            'dialogue': r'말씀|이야기|대화|토론|인터뷰|면담|상담|회의록|의견',
            'numeric': r'금액|수치|통계|퍼센트|그래프|차트|데이터|수량|측정',
            'temporal': r'날짜|기간|일정|시간|연도|월|주|요일|분기',
            'legal': r'법률|계약|규정|조항|약관|정책|지침|가이드라인',
            'technical': r'사양|스펙|기술|시스템|프로그램|코드|알고리즘|프로토콜',
            'personal': r'이력서|프로필|신상|개인정보|자기소개|경력|학력|자격',
            'financial_report': r'재무|회계|재표|손익|자산|부채|자본|현금흐름|매출',
            'market_analysis': r'시장|산업|경쟁|점유율|트렌드|성장성|전망|예측',
            'risk_assessment': r'리스크|위험|평가|등급|변동성|안정성|취약성|대응',
            'performance': r'성과|실적|달성|목표|KPI|효율|생산성|품질'
        }
        
        # 복합 타입 처리를 위한 가중치 계산
        type_weights = defaultdict(int)
        
        for doc_type, pattern in patterns.items():
            matches = len(re.findall(pattern, query))
            if matches > 0:
                type_weights[doc_type] = matches
                
        # 가장 높은 가중치를 가진 타입 반환
        if type_weights:
            return max(type_weights.items(), key=lambda x: x[1])[0]
                
        return "general"
>>>>>>> f69390f3
<|MERGE_RESOLUTION|>--- conflicted
+++ resolved
@@ -16,17 +16,12 @@
 from app.schemas.table_response import TableHeader, TableCell, TableColumn, TableResponse
 from app.schemas.table_history import TableHistoryCreate
 from app.services.table_history import TableHistoryService
-<<<<<<< HEAD
-from app.utils.common import measure_time
-logger = logging.getLogger(__name__)
-=======
 from collections import defaultdict
 from fastapi import HTTPException
 from sqlalchemy import select
 
 # logging 설정
 logger = logger
->>>>>>> f69390f3
 
 # 문서 상태 상수
 DOCUMENT_STATUS_REGISTERED = 'REGISTERED'
@@ -640,111 +635,11 @@
             }
 
         except Exception as e:
-<<<<<<< HEAD
-            logger.error(f"채팅 모드 처리 실패: {str(e)}")
-            raise
-        
-    @measure_time
-    async def handle_table_mode(self, query: str, document_ids: List[str] = None, user_id: str = None, project_id: str = None) -> TableResponse:
-        """테이블 모드 처리"""
-        try:
-            # 1. 테이블 헤더 생성
-            title = await self.table_header_prompt.generate_title(query)
-            logger.info(f"테이블 헤더 생성 완료 : 총 {len(document_ids)}개 문서 검색")
-
-            if not document_ids:
-                return TableResponse(columns=[
-                    TableColumn(
-                        header=TableHeader(name=title, prompt=query),
-                        cells=[TableCell(doc_id="1", content="문서가 선택되지 않았습니다.")]
-                    )
-                ])
-
-            # 2. 관련 청크 검색 및 패턴 분석
-            relevant_chunks, patterns = await self._get_relevant_chunks(
-                query=query,
-                document_ids=document_ids
-            )
-            logger.info(f"관련 청크 검색 완료 - 총 {len(relevant_chunks)}개 청크 발견")
-
-            # 3. 쿼리 분석
-            query_analysis = self._analyze_query(query)
-            logger.info(f"쿼리 분석 완료 - 타입: {query_analysis['query_type']}")
-
-            # 4. 문서별로 청크 그룹화
-            doc_chunks = {}
-            for chunk in relevant_chunks:
-                doc_id = chunk["metadata"].get("document_id", "")
-                if doc_id not in doc_chunks:
-                    doc_chunks[doc_id] = []
-                doc_chunks[doc_id].append(chunk["content"])
-
-            # 5. 모든 문서 동시 분석
-            async def analyze_document(doc_id: str):
-                try:
-                    chunks_text = "\n".join(doc_chunks[doc_id])
-                    response = await self._process_table_response(title, chunks_text, patterns, query_analysis)
-                    return {
-                        "doc_id": doc_id,
-                        "content": response
-                    }
-                except Exception as e:
-                    logger.error(f"문서 {doc_id} 분석 중 오류 발생: {str(e)}")
-                    return None
-
-            tasks = [analyze_document(doc_id) for doc_id in doc_chunks.keys()]
-            logger.warning(f"tasks: {tasks}")
-            results = [result for result in await asyncio.gather(*tasks) if result]
-            logger.warning(f"results[{len(results)}]: {results}")
-
-            if not results:
-                _cells = [TableCell(doc_id=result["doc_id"], content="분석 오류") for result in results]
-                return TableResponse(columns=[
-                    TableColumn(
-                        header=TableHeader(name=title, prompt=query),
-                        cells=_cells
-                    )
-                ])
-            
-            
-            # 셀 생성
-            cells = [TableCell(doc_id=result["doc_id"], content=result["content"]) 
-                    for result in results]
-
-            try:
-                history_service = TableHistoryService(self.db)
-                # 단일 트랜잭션으로 모든 히스토리 저장
-                await history_service.create_many(
-                    [TableHistoryCreate(
-                        project_id=project_id,
-                        document_id=result["doc_id"],
-                        user_id=user_id,
-                        prompt=query,
-                        title=title,
-                        result=str(result["content"])
-                    ) for result in results]
-                )
-                logger.info(f"{len(results)}개의 테이블 히스토리 저장 완료")
-            except Exception as e:
-                logger.error(f"히스토리 저장 중 오류 발생: {str(e)}")
-
-            return TableResponse(columns=[
-                TableColumn(
-                    header=TableHeader(name=title, prompt=query),
-                    cells=cells
-                )
-            ])
-
-        except Exception as e:
-            logger.error(f"테이블 모드 처리 실패: {str(e)}")
-            raise Exception(f"테이블 모드 처리 실패: {str(e)}")
-=======
             logger.error(f"채팅 모드 처리 중 오류 발생: {str(e)}")
             return {
                 "answer": "죄송합니다. 응답 생성 중 오류가 발생했습니다.",
                 "context": []
             }
->>>>>>> f69390f3
 
     async def query(
         self,
@@ -941,48 +836,6 @@
             'hr': r'인사|채용|직원|급여|복리후생|교육|훈련|평가|인력',
             'tech': r'기술|개발|시스템|프로그램|소프트웨어|하드웨어|네트워크|데이터베이스'
         }
-<<<<<<< HEAD
-
-        import re
-        from collections import Counter
-
-        all_text = ""
-        for chunk in chunks:
-            text = chunk.get('text', '')
-            all_text += text
-
-            # 숫자 패턴 확인
-            if re.search(r'\d+(?:,\d{3})*(?:\.\d+)?', text):
-                patterns["has_numbers"] = True
-
-            # 날짜 패턴 확인
-            if re.search(r'\d{4}[-/년]\d{1,2}[-/월]\d{1,2}[일]?', text):
-                patterns["has_dates"] = True
-
-            # 표 패턴 확인 (|나 표 관련 키워드로 확인)
-            if '|' in text or re.search(r'표\s*\d+|테이블|table', text, re.I):
-                patterns["has_tables"] = True
-
-        # 전체 텍스트 길이
-        patterns["text_length"] = len(all_text)
-
-        # 자주 등장하는 용어 추출
-        words = re.findall(r'\w+', all_text)
-        common_terms = Counter(words).most_common(5)
-        patterns["common_terms"] = [term for term, _ in common_terms]
-
-        return patterns
-
-    @measure_time
-    async def process_document(self, document_id: UUID) -> Dict:
-        # 함수 내용
-        pass
-
-    @measure_time
-    async def query_document(self, query: str) -> str:
-        # 함수 내용
-        pass
-=======
         
         # 각 패턴에 대해 매칭 확인
         matches = {}
@@ -1032,5 +885,4 @@
         if type_weights:
             return max(type_weights.items(), key=lambda x: x[1])[0]
                 
-        return "general"
->>>>>>> f69390f3
+        return "general"