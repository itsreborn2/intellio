--- conflicted
+++ resolved
@@ -46,7 +46,6 @@
     ALGORITHM: str = "HS256"
     ACCESS_TOKEN_EXPIRE_MINUTES: int = 30
     SESSION_EXPIRY_DAYS: int = 30  # 30 days for session expiry
-    
 
     # JWT Settings
     JWT_SECRET: str
@@ -113,15 +112,24 @@
         'xls', 'xlsx', 'jpg', 'jpeg', 'png', 'tiff'
     }
     MAX_CONTENT_LENGTH: int = 16 * 1024 * 1024  # 16MB
-<<<<<<< HEAD
-=======
 
+    # Google Cloud Settings
     @property
-    def GOOGLE_CLOUD_CREDENTIALS(self) -> str:
-        with open(self.GOOGLE_APPLICATION_CREDENTIALS) as f:
-            return f.read()
->>>>>>> 6444fc99
-    
+    def GOOGLE_CLOUD_CREDENTIALS(self):
+        """Google Cloud 크레덴셜 설정"""
+        return {
+            "type": "service_account",
+            "project_id": os.getenv("GOOGLE_CLOUD_PROJECT_ID"),
+            "private_key_id": os.getenv("GOOGLE_CLOUD_PRIVATE_KEY_ID"),
+            "private_key": os.getenv("GOOGLE_CLOUD_PRIVATE_KEY"),
+            "client_email": os.getenv("GOOGLE_CLOUD_CLIENT_EMAIL"),
+            "client_id": os.getenv("GOOGLE_CLOUD_CLIENT_ID"),
+            "auth_uri": "https://accounts.google.com/o/oauth2/auth",
+            "token_uri": "https://oauth2.googleapis.com/token",
+            "auth_provider_x509_cert_url": "https://www.googleapis.com/oauth2/v1/certs",
+            "client_x509_cert_url": os.getenv("GOOGLE_CLOUD_CLIENT_CERT_URL")
+        }
+
     # Pinecone Settings
     PINECONE_API_KEY: str
     PINECONE_ENVIRONMENT: str = "us-east-1"
