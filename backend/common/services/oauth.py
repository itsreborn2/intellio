from typing import Dict, Optional
import httpx
import requests
from fastapi import HTTPException
from common.core.config import settings
from loguru import logger
import ssl
import secrets
from common.core.redis import RedisClient

class OAuthService:
    """OAuth 인증 서비스"""
    
    @staticmethod
    async def get_kakao_token(code: str) -> Dict:
        """카카오 액세스 토큰 획득"""
        try:
            async with httpx.AsyncClient() as client:
                response = await client.post(
                    'https://kauth.kakao.com/oauth/token',
                    data={
                        'grant_type': 'authorization_code',
                        'client_id': settings.KAKAO_CLIENT_ID,
                        'client_secret': settings.KAKAO_CLIENT_SECRET,
                        'code': code,
                        'redirect_uri': settings.KAKAO_REDIRECT_URI
                    }
                )
                return response.json()
        except Exception as e:
            raise HTTPException(status_code=400, detail=str(e))

    @staticmethod
    async def get_kakao_user(access_token: str) -> Dict:
        """카카오 사용자 정보 획득"""
        try:
            async with httpx.AsyncClient() as client:
                response = await client.get(
                    'https://kapi.kakao.com/v2/user/me',
                    headers={'Authorization': f'Bearer {access_token}'}
                )
                return response.json()
        except Exception as e:
            raise HTTPException(status_code=400, detail=str(e))

    @staticmethod
    async def get_google_token(code: str) -> Dict:
        """구글 액세스 토큰 획득"""
        try:
            data = {
                'code': code,
                'client_id': settings.GOOGLE_OAUTH_CLIENT_ID,
                'client_secret': settings.GOOGLE_OAUTH_CLIENT_SECRET,
                'redirect_uri': settings.GOOGLE_OAUTH_REDIRECT_URI,
                'grant_type': 'authorization_code'
            }
            logger.info(f"Google OAuth 토큰 요청 데이터: {data}")
            
            async with httpx.AsyncClient() as client:
                response = await client.post(
                    'https://oauth2.googleapis.com/token',
                    data=data
                )
                response_data = response.json()
                logger.info(f"Google OAuth 토큰 응답: {response_data}")
                
                if 'error' in response_data:
                    error_msg = response_data.get('error_description', response_data['error'])
                    if response_data['error'] == 'invalid_grant':
                        error_msg = '인증 코드가 만료되었거나 이미 사용되었습니다. 다시 로그인해주세요.'
                    raise HTTPException(
                        status_code=400,
                        detail=error_msg
                    )
                return response_data
        except Exception as e:
            logger.error(f"Google OAuth 토큰 요청 실패: {str(e)}")
            if isinstance(e, HTTPException):
                raise e
            raise HTTPException(status_code=400, detail=str(e))

    @staticmethod
    async def get_google_user(access_token: str) -> Dict:
        """구글 사용자 정보 획득"""
        try:
            async with httpx.AsyncClient() as client:
                response = await client.get(
                    'https://www.googleapis.com/oauth2/v2/userinfo',
                    headers={'Authorization': f'Bearer {access_token}'}
                )
                return response.json()
        except Exception as e:
            raise HTTPException(status_code=400, detail=str(e))

    @staticmethod
    async def get_naver_token(code: str, state: str) -> Dict:
        """네이버 액세스 토큰 획득"""
        try:
            redis_client = RedisClient()
            stored_state = redis_client.get_key(f"oauth_state:{state}")

            if not stored_state or stored_state != state:
                raise HTTPException(
                    status_code=400,
                    detail="Invalid Naver OAuth state parameter"
                )
        
            data = {
                'grant_type': 'authorization_code',
                'client_id': settings.NAVER_OAUTH_CLIENT_ID,
                'client_secret': settings.NAVER_OAUTH_CLIENT_SECRET,
                'redirect_uri': settings.NAVER_OAUTH_REDIRECT_URI,
                'code': code,
                'state': state  #settings.NAVER_OAUTH_STATE
            }
            logger.info(f"Naver token request data: {data}")
            logger.info(f"Naver token request URL: https://nid.naver.com/oauth2.0/token")
            
            headers = {
                'Content-Type': 'application/x-www-form-urlencoded',
                #'User-Agent': 'curl/7.88.1'
<<<<<<< HEAD
=======
                'X-Naver-Client-Id':settings.NAVER_OAUTH_CLIENT_ID,
                'X-Naver-Client-Secret': settings.NAVER_OAUTH_CLIENT_SECRET
>>>>>>> 5e20deef
            }
            logger.info(f"Naver token request headers: {headers}")
            url = f"https://nid.naver.com/oauth2.0/token?grant_type=authorization_code&client_id={settings.NAVER_OAUTH_CLIENT_ID}&client_secret={settings.NAVER_OAUTH_CLIENT_SECRET}&redirect_uri={settings.NAVER_OAUTH_REDIRECT_URI}&code={code}&state={state}"
            
            
            try:
                response = requests.get(url, headers=headers)
                logger.info(f"Naver token response status: {response.status_code}")
                logger.info(f"Naver token response headers: {dict(response.headers)}")
                response_text = response.text
                logger.info(f"Naver token response body: {response_text}")            
                token_data = response.json()
                return token_data
            except Exception as e:
                logger.error(f"Naver token request fail : {str(e)}", exc_info=True)
                raise HTTPException(status_code=400, detail=str(e))
            
        except Exception as e:
            if isinstance(e, HTTPException):
                raise e
            logger.error(f"네이버 토큰 획득 중 상세 오류: {str(e)}", exc_info=True)
            raise HTTPException(status_code=400, detail=f"네이버 토큰 획득 중 오류: {str(e)}")

    @staticmethod
    async def get_naver_user(access_token: str) -> Dict:
        """네이버 사용자 정보 획득"""
        try:
            async with httpx.AsyncClient() as client:
                response = await client.get(
                    'https://openapi.naver.com/v1/nid/me',
                    headers={'Authorization': f'Bearer {access_token}'}
                )
                user_data = response.json()
                if user_data.get('resultcode') != '00':
                    raise HTTPException(
                        status_code=400,
                        detail=f"네이버 사용자 정보 획득 실패: {user_data.get('message')}"
                    )
                
                # 네이버 응답 형식에 맞게 데이터 구조화
                response_data = user_data.get('response', {})
                return {
                    'id': response_data.get('id'),  # 네이버 아이디
                    'email': response_data.get('email'),  # 이메일
                    'name': response_data.get('name'),  # 이름
                    'nickname': response_data.get('nickname'),  # 별명
                    'profile_image': response_data.get('profile_image'),  # 프로필 이미지
                    'age': response_data.get('age'),  # 연령대
                    'gender': response_data.get('gender'),  # 성별
                    'birthday': response_data.get('birthday'),  # 생일
                    'mobile': response_data.get('mobile')  # 전화번호
                }
        except Exception as e:
            raise HTTPException(status_code=400, detail=f"네이버 사용자 정보 획득 중 오류: {str(e)}")

    @staticmethod
    def get_authorization_url(provider: str) -> str:
        #backend_url = settings.FASTAPI_URL
        """OAuth 인증 URL 생성"""
        if provider == "naver":
            #state = settings.NAVER_OAUTH_STATE or "RANDOM"  # state 값 설정
            # 32바이트 랜덤 문자열 생성
            state = secrets.token_hex(16)
            
            # Redis에 state 저장 (3분 만료)
            redis_client = RedisClient()
            redis_client.set_key(f"oauth_state:{state}", state, expire=180)
            return (
                f"https://nid.naver.com/oauth2.0/authorize"
                f"?response_type=code"
                f"&client_id={settings.NAVER_OAUTH_CLIENT_ID}"
                f"&redirect_uri={settings.NAVER_OAUTH_REDIRECT_URI}"
                f"&state={state}"
                f"&scope=name email"
            )
        elif provider == "google":
            return (
                f"https://accounts.google.com/o/oauth2/v2/auth"
                f"?response_type=code"
                f"&client_id={settings.GOOGLE_OAUTH_CLIENT_ID}"
                f"&redirect_uri={settings.GOOGLE_OAUTH_REDIRECT_URI}"
                f"&scope=openid email profile"
            )
        elif provider == "kakao":
            return (
                f"https://kauth.kakao.com/oauth/authorize"
                f"?response_type=code"
                f"&client_id={settings.KAKAO_OAUTH_CLIENT_ID}"
                f"&redirect_uri={settings.KAKAO_OAUTH_REDIRECT_URI}"
                f"&scope=profile_nickname account_email"
            )
        else:
            raise ValueError(f"Unsupported provider: {provider}")<|MERGE_RESOLUTION|>--- conflicted
+++ resolved
@@ -119,11 +119,8 @@
             headers = {
                 'Content-Type': 'application/x-www-form-urlencoded',
                 #'User-Agent': 'curl/7.88.1'
-<<<<<<< HEAD
-=======
                 'X-Naver-Client-Id':settings.NAVER_OAUTH_CLIENT_ID,
                 'X-Naver-Client-Secret': settings.NAVER_OAUTH_CLIENT_SECRET
->>>>>>> 5e20deef
             }
             logger.info(f"Naver token request headers: {headers}")
             url = f"https://nid.naver.com/oauth2.0/token?grant_type=authorization_code&client_id={settings.NAVER_OAUTH_CLIENT_ID}&client_secret={settings.NAVER_OAUTH_CLIENT_SECRET}&redirect_uri={settings.NAVER_OAUTH_REDIRECT_URI}&code={code}&state={state}"
