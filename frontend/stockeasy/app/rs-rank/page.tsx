'use client'

import { Suspense, useState, useEffect, useMemo, useCallback, useRef } from 'react'
import { useRouter, useSearchParams } from 'next/navigation';
import Papa from 'papaparse';
import { format, subDays } from 'date-fns';
import Sidebar from '../components/Sidebar'
import ChartComponent from '../components/ChartComponent'
import { fetchCSVData } from '../utils/fetchCSVData'
import html2canvas from 'html2canvas';
import TableCopyButton from '../components/TableCopyButton';

// CSV 파일을 파싱하는 함수 (PapaParse 사용)
const parseCSV = (csvText: string): CSVData => {
  // 중요 로그만 유지
  if (!csvText || typeof csvText !== 'string') {
    console.error('유효하지 않은 CSV 텍스트:', csvText);
    // 기본 데이터 반환
    return {
      headers: ['날짜', '시가', '고가', '저가', '종가', '거래량'],
      rows: [],
      errors: [],
    };
  }
  
  // Papa Parse 옵션
  const results = Papa.parse(csvText, {
    header: true,       // 첫 번째 행을 헤더로 사용
    skipEmptyLines: true, // 빈 줄 건너뛰기
    dynamicTyping: false,  // 문자열 그대로 유지 (수동 변환)
  });
  
  // 중요 오류 로그만 유지
  if (results.errors && results.errors.length > 0) {
    console.log('파싱 결과 오류:', results.errors);
  }
  
  return {
    headers: results.meta.fields || [],
    rows: results.data || [],
    errors: results.errors || [],
  };
};

// 정렬 타입 정의
type SortDirection = 'asc' | 'desc' | null;

// CSV 데이터를 파싱한 결과를 위한 인터페이스
interface CSVData {
  headers: string[];
  rows: any[];
  errors: any[]; // 파싱 오류 정보 추가
}

// 차트 데이터 타입 정의
interface CandleData {
  time: string;
  open: number;
  high: number;
  low: number;
  close: number;
  volume: number;
}

// RS순위 페이지 컴포넌트
export default function RSRankPage() {
  // 상태 관리
  const [csvData, setCsvData] = useState<CSVData>({ headers: [], rows: [], errors: [] });
  const [loading, setLoading] = useState<boolean>(true);
  const [error, setError] = useState<string | null>(null);
  const [currentPage, setCurrentPage] = useState<number>(1);
  const [sortKey, setSortKey] = useState<string>('RS');
  const [sortDirection, setSortDirection] = useState<SortDirection>('desc');
  const rsTableRef = useRef<HTMLDivElement>(null);
  const rsHeaderRef = useRef<HTMLDivElement>(null);
  const highTableRef = useRef<HTMLDivElement>(null);
  const highHeaderRef = useRef<HTMLDivElement>(null);
  
  // 52주 신고가 데이터 관련 상태
  const [highData, setHighData] = useState<CSVData>({ headers: [], rows: [], errors: [] });
  const [highDataLoading, setHighDataLoading] = useState<boolean>(true);
  const [highDataError, setHighDataError] = useState<string | null>(null);
  
  // 52주 신고가 종목 가격 정보
  const [stockPriceData, setStockPriceData] = useState<Record<string, { open: number, close: number }>>({});
  
  // 차트 데이터 관련 상태 - 20개의 차트를 위한 상태 배열로 변경
  const [chartDataArray, setChartDataArray] = useState<CandleData[][]>(Array.from({length: 20}, () => []));
  const [chartLoadingArray, setChartLoadingArray] = useState<boolean[]>(Array.from({length: 20}, () => false));
  const [chartErrorArray, setChartErrorArray] = useState<string[]>(Array.from({length: 20}, () => '')); 
  const [chartMarketTypes, setChartMarketTypes] = useState<string[]>(Array.from({length: 20}, () => '')); // 빈 문자열로 초기화
  // 종목명을 저장할 상태 추가
  const [chartStockNames, setChartStockNames] = useState<string[]>(Array.from({length: 20}, () => ''));
  // RS 값을 저장할 상태 추가
  const [chartRsValues, setChartRsValues] = useState<string[]>(Array.from({length: 20}, () => ''));
  const [kospiIndexData, setKospiIndexData] = useState<CandleData[]>([]);
  const [kosdaqIndexData, setKosdaqIndexData] = useState<CandleData[]>([]);
  
  useEffect(() => {
    // 페이지 로드 시 데이터 로드
    const loadData = async () => {
      setLoading(true);
      setError(null);
      
      try {
        // 로컬 캐시 파일 경로
        const cacheFilePath = '/requestfile/stock-data/stock_1uyjvdmzfxarsxs0jy16fegfrqy9fs8yd.csv';
        
        // 로컬 캐시 파일 로드
        const response = await fetch(cacheFilePath, { cache: 'no-store' });
        
        if (!response.ok) {
          throw new Error(`캐시 파일 로드 실패: ${response.status}`);
        }
        
        const csvText = await response.text();
        
        // CSV 파싱 및 데이터 처리
        const parsedData = parseCSV(csvText);
        
        setCsvData(parsedData);
        
        // RS 순위 데이터 로드 후 차트 데이터 로드
        await loadAllChartData(parsedData);
      } catch (err) {
        console.error('RS 순위 데이터 로드 오류:', err);
        setError(`데이터를 로드하는데 실패했습니다: ${err instanceof Error ? err.message : '알 수 없는 오류'}`);
      } finally {
        setLoading(false);
      }
    };
    
    const loadHighData = async () => {
      setHighDataLoading(true);
      setHighDataError(null);
      
      try {
        // 로컬 캐시 파일에서 직접 로드
        try {
          // 로컬 캐시 파일 경로
          const cacheFilePath = '/requestfile/stock-data/stock_1mbee4o9_nonpfiaexi4vin8qcn8bttxz.csv';
          const rsDataFilePath = '/requestfile/stock-data/stock_1uyjvdmzfxarsxs0jy16fegfrqy9fs8yd.csv';
          
          // 로컬 캐시 파일 로드
          const response = await fetch(cacheFilePath, { cache: 'no-store' });
          
          if (!response.ok) {
            throw new Error(`캐시 파일 로드 실패: ${response.status}`);
          }
          
          const csvText = await response.text();
          
          // RS 데이터 파일 로드
          const rsResponse = await fetch(rsDataFilePath, { cache: 'no-store' });
          
          if (!rsResponse.ok) {
            console.error(`RS 데이터 파일 로드 실패: ${response.status} ${response.statusText}`);
            throw new Error(`RS 데이터 파일 로드 실패: ${response.status}`);
          }
          
          const rsCsvText = await rsResponse.text();
          
          // CSV 파싱 및 데이터 처리
          const parsedData = parseCSV(csvText);
          const rsParsedData = parseCSV(rsCsvText);
          
          // RS 데이터를 종목명으로 매핑하여 빠르게 검색할 수 있도록 Map 생성
          const rsDataMap = new Map();
          rsParsedData.rows.forEach(row => {
            if (row['종목명']) {
              // 시가총액을 억 단위로 변환
              let marketCapBillion = 0;
              if (row['시가총액']) {
                const marketCap = String(row['시가총액']).replace(/,/g, '');
                marketCapBillion = Math.floor(Number(marketCap) / 100000000); // 억 단위로 변환
              }
              
              rsDataMap.set(row['종목명'], {
                RS: row['RS'] || '',
                시가총액: marketCapBillion,
                테마명: row['테마명'] || ''
              });
            }
          });
          
          // 데이터 변환 - 컬럼명 매핑 (종목명 -> stockName, RS -> rs)
          const transformedData = {
            headers: parsedData.headers,
            rows: parsedData.rows.map(row => {
              // 종목명으로 RS 데이터 매핑
              const stockName = row['종목명'];
              
              const rsData = rsDataMap.get(stockName) || { RS: '', 시가총액: '', 테마명: '' }; // 테마명 추가
              
              return {
                stockName: stockName,
                rs: rsData.RS || row['거래대금'], // RS 데이터가 있으면 사용, 없으면 거래대금 사용
                시가총액: rsData.시가총액,
                테마명: rsData.테마명, // 테마명 추가
                ...row
              };
            }),
            errors: parsedData.errors
          };
          
          setHighData(transformedData);
        } catch (error) {
          console.error('서버 캐시 파일 로드 실패:', error);
          throw new Error(`서버 캐시 파일 로드 실패: ${error instanceof Error ? error.message : '알 수 없는 오류'}`);
        }
      } catch (err) {
        console.error('52주 신고가 데이터 로드 오류:', err);
        setHighDataError(`데이터를 로드하는데 실패했습니다: ${err instanceof Error ? err.message : '알 수 없는 오류'}`);
      } finally {
        setHighDataLoading(false);
      }
    };
    
    const loadStockPriceData = async () => {
      try {
        // 종목 가격 데이터 파일 경로
        const stockPriceDataPath = '/requestfile/stock-data/stock_1idvb5kio0d6dchvoywe7ovwr-ez1cbpb.csv';
        
        // 파일 로드
        const response = await fetch(stockPriceDataPath, { cache: 'no-store' });
        
        if (!response.ok) {
          console.error(`종목 가격 데이터 파일 로드 실패: ${response.status} ${response.statusText}`);
          return;
        }
        
        // CSV 텍스트 가져오기
        const csvText = await response.text();
        
        // CSV 파싱
        const parsedData = parseCSV(csvText);
        
        if (!parsedData || !parsedData.rows || parsedData.rows.length === 0) {
          console.log('종목 가격 데이터가 없습니다.');
          return;
        }
        
        // 종목코드를 키로 하는 시가/종가 정보 객체 생성
        const priceDataMap: Record<string, { open: number, close: number }> = {};
        
        // 각 행을 순회하며 종목코드를 키로 하는 시가/종가 정보 추출
        parsedData.rows.forEach((row: any) => {
          if (row['종목코드'] && row['시가'] && row['종가']) {
            const stockCode = String(row['종목코드']).trim();
            const openPrice = parseFloat(String(row['시가']).replace(/,/g, ''));
            const closePrice = parseFloat(String(row['종가']).replace(/,/g, ''));
            
            if (!isNaN(openPrice) && !isNaN(closePrice)) {
              priceDataMap[stockCode] = {
                open: openPrice,
                close: closePrice
              };
            }
          }
        });
        
        // 상태 업데이트
        setStockPriceData(priceDataMap);
        
      } catch (error) {
        console.error('종목 가격 데이터 로드 오류:', error);
      }
    };
    
    loadData();
    loadHighData();
    loadStockPriceData();
  }, []);

  // 차트 데이터 로드 함수
  const loadAllChartData = async (rsData?: CSVData) => {
    try {
      // RS 랭크 데이터가 없으면 리턴
      if (!rsData || !rsData.rows || rsData.rows.length === 0) {
        console.log('RS 랭크 데이터가 없어 차트 데이터를 로드하지 않습니다.');
        return;
      }
      
      // 상위 20개 종목 추출
      const top20Stocks = rsData.rows.slice(0, 20);
      
      // 차트 데이터 배열 초기화
      const newChartDataArray: CandleData[][] = Array.from({length: 20}, () => []);
      const newStockNames: string[] = Array.from({length: 20}, () => '');
      const newMarketTypes: string[] = Array.from({length: 20}, () => ''); // 빈 문자열로 초기화
      const newChartLoadingArray: boolean[] = Array.from({length: 20}, () => true);
      const newChartErrorArray: string[] = Array.from({length: 20}, () => '');
      const newRsValues: string[] = Array.from({length: 20}, () => '');
      
      // RS 값 설정 (종목 데이터에서 가져옴)
      top20Stocks.forEach((stock, index) => {
        if (index < 20) {
          newRsValues[index] = stock.RS ? String(stock.RS) : '';
          newStockNames[index] = stock.종목명 || '';
        }
      });
      
      // 차트 데이터 파일 경로 배열 (순서대로 매핑)
      const chartFilePaths = [
        '/requestfile/chart-data/1.csv',
        '/requestfile/chart-data/2.csv',
        '/requestfile/chart-data/3.csv',
        '/requestfile/chart-data/4.csv',
        '/requestfile/chart-data/5.csv',
        '/requestfile/chart-data/6.csv',
        '/requestfile/chart-data/7.csv',
        '/requestfile/chart-data/8.csv',
        '/requestfile/chart-data/9.csv',
        '/requestfile/chart-data/10.csv',
        '/requestfile/chart-data/11.csv',
        '/requestfile/chart-data/12.csv',
        '/requestfile/chart-data/13.csv',
        '/requestfile/chart-data/14.csv',
        '/requestfile/chart-data/15.csv',
        '/requestfile/chart-data/16.csv',
        '/requestfile/chart-data/17.csv',
        '/requestfile/chart-data/18.csv',
        '/requestfile/chart-data/19.csv',
        '/requestfile/chart-data/20.csv'
      ];
      
      // 시장 지수 데이터 파일 경로
      const kospiIndexPath = '/requestfile/market-index/1dzf65fz6elq6b5znvhuaftn10hqjbe_c.csv';
      const kosdaqIndexPath = '/requestfile/market-index/1ks9qkdzmsxv-qenv6udzzidfwgykc1qg.csv';
      
      // 시장 지수 데이터 로드
      let kospiIndexData: CandleData[] = [];
      let kosdaqIndexData: CandleData[] = [];
      
      try {
        // KOSPI 지수 데이터 로드
        let kospiResponse = await fetch(kospiIndexPath, { cache: 'no-store' });
        
        // 파일이 없으면 오류 메시지 표시
        if (!kospiResponse.ok) {
          console.log('코스피 지수 데이터 파일을 찾을 수 없습니다.');
          throw new Error(`코스피 지수 데이터 파일을 찾을 수 없습니다.`);
        }
        
        if (kospiResponse.ok) {
          const kospiCsvText = await kospiResponse.text();
          const kospiParsedData = Papa.parse(kospiCsvText, {
            header: true,
            skipEmptyLines: true,
            dynamicTyping: true,
          });
          
          kospiIndexData = kospiParsedData.data
            .filter((row: any) => {
              const isValid = row && row['날짜'] && row['시가'] && row['고가'] && row['저가'] && row['종가'];
              return isValid;
            })
            .map((row: any) => {
              // 날짜 형식 변환 (YYYYMMDD -> YYYY-MM-DD)
              let timeStr = String(row['날짜'] || '');
              let formattedTime = '';
              
              if (timeStr.length === 8) {
                const year = timeStr.substring(0, 4);
                const month = timeStr.substring(4, 6);
                const day = timeStr.substring(6, 8);
                formattedTime = `${year}-${month}-${day}`;
              } else {
                formattedTime = timeStr;
              }
              
              return {
                time: formattedTime,
                open: parseFloat(row['시가'] || 0),
                high: parseFloat(row['고가'] || 0),
                low: parseFloat(row['저가'] || 0),
                close: parseFloat(row['종가'] || 0),
                volume: parseFloat(row['거래량'] || 0),
              };
            });
        }
        
        // KOSDAQ 지수 데이터 로드
        let kosdaqResponse = await fetch(kosdaqIndexPath, { cache: 'no-store' });
        
        // 파일이 없으면 오류 메시지 표시
        if (!kosdaqResponse.ok) {
          console.log('코스닥 지수 데이터 파일을 찾을 수 없습니다.');
          throw new Error(`코스닥 지수 데이터 파일을 찾을 수 없습니다.`);
        }
        
        if (kosdaqResponse.ok) {
          const kosdaqCsvText = await kosdaqResponse.text();
          const kosdaqParsedData = Papa.parse(kosdaqCsvText, {
            header: true,
            skipEmptyLines: true,
            dynamicTyping: true,
          });
          
          kosdaqIndexData = kosdaqParsedData.data
            .filter((row: any) => {
              const isValid = row && row['날짜'] && row['시가'] && row['고가'] && row['저가'] && row['종가'];
              return isValid;
            })
            .map((row: any) => {
              // 날짜 형식 변환 (YYYYMMDD -> YYYY-MM-DD)
              let timeStr = String(row['날짜'] || '');
              let formattedTime = '';
              
              if (timeStr.length === 8) {
                const year = timeStr.substring(0, 4);
                const month = timeStr.substring(4, 6);
                const day = timeStr.substring(6, 8);
                formattedTime = `${year}-${month}-${day}`;
              } else {
                formattedTime = timeStr;
              }
              
              return {
                time: formattedTime,
                open: parseFloat(row['시가'] || 0),
                high: parseFloat(row['고가'] || 0),
                low: parseFloat(row['저가'] || 0),
                close: parseFloat(row['종가'] || 0),
                volume: parseFloat(row['거래량'] || 0),
              };
            });
        }
      } catch (error) {
        console.error('시장 지수 데이터 로드 오류:', error);
      }
      
      // 실제 데이터 로드 (최대 20개)
      const loadLimit = Math.min(20, top20Stocks.length);
      
      // 모든 차트 데이터를 로드하기 위한 Promise 배열 생성
      const loadPromises = [];
      
      // 각 차트 데이터 로드를 위한 Promise 생성
      for (let i = 0; i < loadLimit; i++) {
        // 순서에 맞는 차트 데이터 파일 경로 사용
        const cacheFilePath = chartFilePaths[i];
        
        // 차트 데이터 로드 Promise 생성
        const loadPromise = (async (index) => {
          try {
            const response = await fetch(chartFilePaths[index], { cache: 'no-store' });
            
            if (!response.ok) {
              console.log(`차트 데이터 파일을 찾을 수 없습니다: ${chartFilePaths[index]}`);
              newChartErrorArray[index] = `차트 데이터 파일을 찾을 수 없습니다.`;
              newChartLoadingArray[index] = false;
              return;
            }
            
            const csvText = await response.text();
            
            if (csvText.length === 0) {
              throw new Error('CSV 응답이 비어 있습니다.');
            }
            
            // CSV 데이터 파싱
            const parsedData = Papa.parse(csvText, {
              header: true,
              skipEmptyLines: true,
              dynamicTyping: true,
            });
            
            // 차트 데이터 형식으로 변환
            const chartData: CandleData[] = parsedData.data
              .filter((row: any) => {
                const isValid = row && row['날짜'] && row['시가'] && row['고가'] && row['저가'] && row['종가'];
                if (!isValid && row) {
                  // 중요 경고만 유지
                  console.warn(`유효하지 않은 데이터 행 발견`);
                }
                return isValid;
              })
              .map((row: any) => {
                // 날짜 형식 변환 (YYYYMMDD -> YYYY-MM-DD)
                let timeStr = String(row['날짜'] || '');
                let formattedTime = '';
                
                if (timeStr.length === 8) {
                  const year = timeStr.substring(0, 4);
                  const month = timeStr.substring(4, 6);
                  const day = timeStr.substring(6, 8);
                  formattedTime = `${year}-${month}-${day}`;
                } else {
                  formattedTime = timeStr;
                }
                
                return {
                  time: formattedTime,
                  open: parseFloat(row['시가'] || 0),
                  high: parseFloat(row['고가'] || 0),
                  low: parseFloat(row['저가'] || 0),
                  close: parseFloat(row['종가'] || 0),
                  volume: parseFloat(row['거래량'] || 0),
                };
              });
            
            // 시장 구분 및 종목명 확인 - 타입 안전하게 처리
            if (parsedData.data.length > 0 && parsedData.data[0]) {
              const firstRow = parsedData.data[0] as Record<string, any>;
              
              // CSV 파일에서 종목명 가져오기
              if ('종목명' in firstRow) {
                const stockName = String(firstRow['종목명']);
                // 종목명 정보 업데이트
                newStockNames[index] = stockName;
              }
              
              // CSV 파일에서 시장구분 가져오기
              if ('시장구분' in firstRow) {
                // 시장 구분 정보를 대문자로 정규화하여 저장
                const marketType = String(firstRow['시장구분']).toUpperCase();
                // 시장 구분 정보 업데이트
                newMarketTypes[index] = marketType;
              }
            }
            
            // 데이터 저장
            newChartDataArray[index] = chartData;
            return { index, success: true, marketType: newMarketTypes[index] };
          } catch (error) {
            console.error(`${index+1}번째 차트 데이터 파일 로드 실패: ${error instanceof Error ? error.message : '알 수 없는 오류'}`);
            newChartErrorArray[index] = `데이터 로드 실패: ${error instanceof Error ? error.message : '알 수 없는 오류'}`;
            newChartDataArray[index] = [];
            return { index, success: false, marketType: newMarketTypes[index] };
          }
        })(i);
        
        loadPromises.push(loadPromise);
      }
      
      // 모든 차트 데이터 로드 완료 대기
      await Promise.all(loadPromises);
      
      // 로딩 상태 업데이트
      for (let i = 0; i < loadLimit; i++) {
        newChartLoadingArray[i] = false;
      }
      
      // 상태 업데이트 (한 번에 모든 차트 데이터 업데이트)
      setChartDataArray(newChartDataArray);
      setChartStockNames(newStockNames);
      setChartMarketTypes(newMarketTypes);
      setChartRsValues(newRsValues);
      setChartLoadingArray(newChartLoadingArray);
      setChartErrorArray(newChartErrorArray);
      
      // 시장 지수 데이터 상태 업데이트
      setKospiIndexData(kospiIndexData);
      setKosdaqIndexData(kosdaqIndexData);
      
    } catch (error) {
      console.error('차트 데이터 로드 오류:', error);
      setChartLoadingArray(Array.from({length: 20}, () => false));
      setChartErrorArray(Array.from({length: 20}, () => `데이터 로드 실패: ${error instanceof Error ? error.message : '알 수 없는 오류'}`));
    }
  };

  // CSV 파싱 최적화 함수 - 한 번의 파싱으로 모든 필요한 정보 추출
  const parseCSVOptimized = (csvText: string, index: number): { chartData: CandleData[], stockName: string, marketType: string } => {
    try {
      // CSV 파싱
      const parsedData = Papa.parse(csvText, {
        header: true,
        skipEmptyLines: true,
        dynamicTyping: true,
      });
      
      // 첫 번째 행에서 종목명과 시장 정보 추출
      const firstRow = parsedData.data[0] as Record<string, any>;
      const stockName = firstRow['종목명'] || `종목 ${index + 1}`;
      const marketType = firstRow['시장'] || 'KOSPI';
      
      // 차트 데이터 형식으로 변환
      const chartData: CandleData[] = parsedData.data
        .filter((row: any) => {
          const isValid = row && row['날짜'] && row['시가'] && row['고가'] && row['저가'] && row['종가'];
          if (!isValid) {
            console.warn(`유효하지 않은 데이터 행:`, row);
          }
          return isValid;
        })
        .map((row: any) => {
          // 날짜 형식 변환 (YYYYMMDD -> YYYY-MM-DD)
          let timeStr = String(row['날짜'] || '');
          let formattedTime = '';
          
          if (timeStr.length === 8) {
            const year = timeStr.substring(0, 4);
            const month = timeStr.substring(4, 6);
            const day = timeStr.substring(6, 8);
            formattedTime = `${year}-${month}-${day}`;
          } else {
            formattedTime = timeStr;
          }
          
          return {
            time: formattedTime,
            open: parseFloat(row['시가'] || 0),
            high: parseFloat(row['고가'] || 0),
            low: parseFloat(row['저가'] || 0),
            close: parseFloat(row['종가'] || 0),
            volume: parseFloat(row['거래량'] || 0),
          };
        });
      
      return { chartData, stockName, marketType };
    } catch (error) {
      console.error(`차트 ${index + 1} 데이터 파싱 오류:`, error);
      return { chartData: [], stockName: `종목 ${index + 1}`, marketType: 'KOSPI' };
    }
  };

  // 데이터 정렬 함수
  const sortData = (data: any[], key: string, direction: SortDirection) => {
    if (!direction) return [...data];
    
    return [...data].sort((a, b) => {
      // 숫자로 변환 가능한 경우 숫자 정렬
      if (!isNaN(Number(a[key])) && !isNaN(Number(b[key]))) {
        return direction === 'asc' 
          ? Number(a[key]) - Number(b[key])
          : Number(b[key]) - Number(a[key]);
      }
      
      // 문자열 정렬
      if (a[key] < b[key]) return direction === 'asc' ? -1 : 1;
      if (a[key] > b[key]) return direction === 'asc' ? 1 : -1;
      return 0;
    });
  };

  // 정렬 요청 핸들러
  const requestSort = (key: string) => {
    let direction: SortDirection = 'asc';
    if (sortKey === key) {
      if (sortDirection === 'asc') direction = 'desc';
      else if (sortDirection === 'desc') direction = null;
      else direction = 'asc';
    }
    setSortKey(key);
    setSortDirection(direction);
  };

  // 셀의 정렬 방향을 결정하는 함수
  const getCellAlignment = (header: string) => {
    // RS 관련 수치들은 가운데 정렬
    if (header.startsWith('RS') || ['MTT'].includes(header)) {
      return 'text-center';
    }
    
    // 종목코드는 가운데 정렬
    if (header === '종목코드') {
      return 'text-center';
    }
    
    // 시가총액 컬럼은 우측 정렬
    if (header === '시가총액' || header === '시가총액(억)') {
      return 'text-right';
    }
    
    // 다른 숫자 컬럼은 우측 정렬
    if (['RS_Rank', 'RS_Rank_Prev', 'RS_Rank_Change'].includes(header)) {
      return 'text-right';
    }
    
    // 기본값은 좌측 정렬
    return 'text-left';
  };

  // 시가총액을 억 단위로 포맷팅하는 함수
  const formatMarketCap = (value: any): string => {
    if (!value) return '0';
    
    // 숫자가 아니면 그대로 반환
    if (isNaN(Number(value))) return String(value);
    
    // 숫자로 변환
    const valueStr = typeof value === 'number' ? String(value) : value;
    let marketCapValue = Number(valueStr.replace(/[^0-9.]/g, ''));
    
    // 10억 이상인 경우 억 단위로 변환 (1,000,000,000 이상)
    if (marketCapValue >= 100000000) {
      marketCapValue = marketCapValue / 100000000; // 억 단위로 변환
    }
    
    // 소수점 제거하고 천 단위 구분 쉼표(,) 추가
    return Math.floor(marketCapValue).toLocaleString('ko-KR');
  };

  // 등락률 계산 함수 추가
  const calculatePriceChange = (openPrice: number, closePrice: number): number => {
    if (!openPrice || openPrice === 0) return 0;
    return ((closePrice - openPrice) / openPrice) * 100;
  };

  // 등락률 포맷팅 함수
  const formatPriceChange = (change: number): string => {
    if (change === 0) return '0.00%';
    return change > 0 ? `+${change.toFixed(2)}%` : `${change.toFixed(2)}%`;
  };

  // 등락률에 따른 색상 결정 함수
  const getPriceChangeColor = (change: number): string => {
    if (change >= 5) return 'text-red-500'; // 5% 이상 상승은 빨간색
    if (change < 0) return 'text-blue-500'; // 하락은 파란색
    return 'text-gray-900'; // 그 외는 검정색
  };

  // 현재 페이지에 표시할 데이터 계산
  const currentPageData = useMemo(() => {
    if (!csvData || !csvData.rows) {
      return [];
    }
    
    // 시가총액 2천억 이상 필터링 적용
    const filteredByMarketCap = csvData.rows.filter((row: any) => {
      const marketCap = Number(row['시가총액'] || 0);
      const isAboveThreshold = marketCap >= 200000000000; // 2천억 이상
      
      // 디버깅을 위한 로그 추가
      if (!isAboveThreshold && marketCap > 0) {
        console.log(`필터링: 시가총액 2천억 미만 종목 제외 - ${row['종목명']} (${marketCap.toLocaleString('ko-KR')}원)`);
      }
      
      return isAboveThreshold;
    });
    
    console.log(`원본 데이터: ${csvData.rows.length}개, 시가총액 2천억 이상 필터링 후: ${filteredByMarketCap.length}개`);
    
    // 정렬된 데이터 가져오기
    const sortedData = sortDirection 
      ? sortData(filteredByMarketCap, sortKey, sortDirection)
      : filteredByMarketCap;
    
    const startIndex = (currentPage - 1) * 20;
    return sortedData.slice(startIndex, startIndex + 20);
  }, [csvData, currentPage, sortKey, sortDirection]);

  // 총 페이지 수 계산 - 필터링된 데이터 기준으로 계산
  const totalPages = useMemo(() => {
    if (!csvData || !csvData.rows) return 0;
    
    // 시가총액 2천억 이상 필터링 적용
    const filteredCount = csvData.rows.filter((row: any) => {
      const marketCap = Number(row['시가총액'] || 0);
      return marketCap >= 200000000000; // 2천억 이상
    }).length;
    
    return Math.ceil(filteredCount / 20);
  }, [csvData]);

  // 페이지 변경 핸들러
  const handlePageChange = useCallback((page: number) => {
    setCurrentPage(page);
  }, []);

  // 헤더 이름을 변환하는 함수
  const formatHeaderName = (header: string) => {
    // 시가총액 헤더를 시가총액(억)으로 변경
    if (header === '시가총액') {
      return '시가총액(억)';
    }
    return header;
  };

  // 테이블 셀 값을 포맷팅하는 함수
  const formatCellValue = (header: string, value: string) => {
    // 종목코드인 경우 6자리로 포맷팅 (앞에 0 채우기)
    if (header === '종목코드') {
      // 숫자가 아니면 그대로 반환
      if (isNaN(Number(value))) return value;
      
      // 6자리로 포맷팅 (앞에 0 채우기)
      return value.padStart(6, '0');
    }
    
    // 시가총액 컬럼인 경우 억 단위로 포맷팅
    if (header === '시가총액' || header === '시가총액(억)') {
      // 숫자가 아니면 그대로 반환
      if (isNaN(Number(value))) return value;
      
      // 숫자로 변환 후 억 단위로 나누고 소수점 없이 표시
      const valueStr = typeof value === 'number' ? String(value) : value;
      const marketCapInBillions = Number(valueStr.replace(/[^0-9.]/g, ''));
      
      // 천 단위 구분 쉼표(,) 추가
      if (marketCapInBillions >= 100000000) {
        return Math.floor(marketCapInBillions / 100000000).toLocaleString('ko-KR');
      } else {
        return Math.floor(marketCapInBillions).toLocaleString('ko-KR');
      }
    }
    
    // 거래대금 컬럼인 경우 억 단위로 포맷팅
    if (header === '거래대금') {
      // 숫자가 아니면 그대로 반환
      if (isNaN(Number(value))) return value;
      
      // 숫자로 변환 후 억 단위로 나누고 소수점 없이 표시
      const valueStr = typeof value === 'number' ? String(value) : value;
      const tradeAmountInBillions = Number(valueStr.replace(/[^0-9.]/g, ''));
      
      // 천 단위 구분 쉼표(,) 추가
      return Math.floor(tradeAmountInBillions).toLocaleString('ko-KR');
    }
    
    // 종목코드가 아닌 숫자인 경우에만 천 단위 구분 쉼표(,) 추가
    if (!isNaN(Number(value)) && value !== '') {
      return Number(value).toLocaleString('ko-KR');
    }
    
    // 다른 컬럼은 그대로 표시
    return value || '';
  };

  // 52주 신고가 및 RS 순위 데이터 매칭하여 보여줄 데이터 생성
  const combinedHighData = useMemo(() => {
    if (!highData || !highData.rows || !csvData || !csvData.rows) {
      console.log('데이터가 없습니다:', { 
        highData: highData ? `${highData.rows?.length}개 행` : '없음', 
        csvData: csvData ? `${csvData.rows?.length}개 행` : '없음' 
      });
      return [];
    }
    
    console.log('52주 신고가 데이터 행 수:', highData.rows.length);
    if (highData.rows.length > 0) {
      console.log('52주 신고가 데이터 첫 번째 행:', JSON.stringify(highData.rows[0]));
      console.log('52주 신고가 데이터 헤더:', highData.headers);
    }
    
    console.log('RS 데이터 행 수:', csvData.rows.length);
    if (csvData.rows.length > 0) {
      console.log('RS 데이터 첫 번째 행:', JSON.stringify(csvData.rows[0]));
      console.log('RS 데이터 헤더:', csvData.headers);
    }
    
    // 52주 신고가 데이터 전체를 사용하고 매칭 정보 생성
    const mappedData = highData.rows.map((highRow: any) => {
      // 종목명으로 RS 데이터 매칭
      const matchingRSRow = csvData.rows.find((rsRow: any) => 
        rsRow['종목명'] && highRow['종목명'] && 
        String(rsRow['종목명']).trim() === String(highRow['종목명']).trim());
      
      console.log(`종목 "${highRow['종목명']}" 매칭 결과:`, matchingRSRow ? '매칭됨' : '매칭 안됨');
      
      // 종목 가격 정보에서 시가/종가 가져오기
      let priceChange = 0;
      const stockCode = highRow['종목코드'] ? String(highRow['종목코드']).trim() : '';
      
      if (stockCode && stockPriceData[stockCode]) {
        const { open, close } = stockPriceData[stockCode];
        priceChange = calculatePriceChange(open, close);
      }
      
      // 매칭된 정보 합치기
      return {
        // 52주 신고가 데이터
        ...highRow,
        
        // RS 순위 데이터에서 가져온 정보
        'RS': matchingRSRow ? matchingRSRow['RS'] : '-',
        'RS_1M': matchingRSRow ? matchingRSRow['RS_1M'] : '-',
        'RS_2M': matchingRSRow ? matchingRSRow['RS_2M'] : '-',
        'RS_3M': matchingRSRow ? matchingRSRow['RS_3M'] : '-',
        
        // 시가총액 
        '시가총액(억)': highRow['시가총액'] ? Number(String(highRow['시가총액']).replace(/[^0-9.]/g, '')) : 0,
        
        // 거래대금 
        '거래대금(억)': highRow['거래대금'] ? Number(String(highRow['거래대금']).replace(/[^0-9.]/g, '')) : 0,
        
        // 등락률 추가
        '등락률': priceChange,
        
        // 테마명 추가
        '테마명': matchingRSRow && matchingRSRow['테마명'] ? matchingRSRow['테마명'] : '-',
        
        'MTT': matchingRSRow ? matchingRSRow['MTT'] : '-'
      };
    });
    
    console.log('매핑된 데이터 행 수:', mappedData.length);
    if (mappedData.length > 0) {
      console.log('매핑된 데이터 첫 번째 행:', JSON.stringify(mappedData[0]));
    }
    
    // 거래대금이 0인 항목 제외 및 시가총액 2천억 이상인 종목만 필터링
    const filteredData = mappedData.filter((item) => {
      // 시가총액 필터링 - 2천억 이상만 포함
      const marketCap = Number(item['시가총액(억)'] || 0);
      return marketCap >= 2000; // 시가총액이 2천억 이상인 종목만 포함
    });
    
    console.log('필터링된 데이터 행 수:', filteredData.length);
    
    // RS 값 기준으로 내림차순 정렬 (RS 값이 높은 순)
    return filteredData.sort((a, b) => {
      // 숫자로 변환하여 내림차순 정렬 (큰 값이 먼저 오도록)
      return Number(b['RS'] || 0) - Number(a['RS'] || 0);
    });
  }, [highData, csvData, stockPriceData]);

  // 차트 컴포넌트 렌더링
  const renderChartComponent = (index: number) => {
    if (chartLoadingArray[index]) {
      return (
        <div>
          <div className="bg-gray-100 px-3 py-1 border border-gray-200 flex justify-between items-center" style={{ borderRadius: '0.375rem 0.375rem 0 0' }}>
            <div className="flex items-center">
              <span className="font-medium text-xs" style={{ fontSize: 'clamp(0.65rem, 0.75vw, 0.75rem)' }}>{chartStockNames[index] || '로딩 중...'}</span>
              <span className={`ml-2 text-xs px-1.5 py-0.5 rounded bg-gray-300 text-gray-700`}>
                {chartMarketTypes[index] || '...'}
              </span>
            </div>
            {chartRsValues[index] && (
              <div className="flex items-center">
                <span className="text-xs text-gray-500 mr-1" style={{ fontSize: 'clamp(0.55rem, 0.65vw, 0.65rem)' }}>RS</span>
                <span className="font-medium text-xs text-blue-600" style={{ fontSize: 'clamp(0.65rem, 0.75vw, 0.75rem)' }}>{chartRsValues[index]}</span>
              </div>
            )}
          </div>
          <div className="h-72 flex items-center justify-center border border-gray-200 border-t-0" style={{ borderRadius: '0 0 0.375rem 0.375rem' }}>
            <div className="flex flex-col items-center">
              <div className="animate-spin rounded-full h-8 w-8 border-b-2 border-blue-500 mb-2"></div>
              <span className="text-gray-500" style={{ fontSize: 'clamp(0.55rem, 0.65vw, 0.65rem)' }}>차트 데이터 로딩 중...</span>
            </div>
          </div>
        </div>
      );
    }

    if (chartErrorArray[index] && chartErrorArray[index].length > 0) {
      return (
        <div>
          <div className="bg-gray-100 px-3 py-1 border border-gray-200 flex justify-between items-center" style={{ borderRadius: '0.375rem 0.375rem 0 0' }}>
            <div className="flex items-center">
              <span className="font-medium text-xs" style={{ fontSize: 'clamp(0.65rem, 0.75vw, 0.75rem)' }}>{chartStockNames[index] || '오류'}</span>
              <span className={`ml-2 text-xs px-1.5 py-0.5 rounded bg-red-100 text-red-800`}>
                오류
              </span>
            </div>
            {chartRsValues[index] && (
              <div className="flex items-center">
                <span className="text-xs text-gray-500 mr-1" style={{ fontSize: 'clamp(0.55rem, 0.65vw, 0.65rem)' }}>RS</span>
                <span className="font-medium text-xs text-blue-600" style={{ fontSize: 'clamp(0.65rem, 0.75vw, 0.75rem)' }}>{chartRsValues[index]}</span>
              </div>
            )}
          </div>
          <div className="h-72 flex items-center justify-center border border-gray-200 border-t-0" style={{ borderRadius: '0 0 0.375rem 0.375rem' }}>
            <span className="text-red-500" style={{ fontSize: 'clamp(0.6rem, 0.7vw, 0.7rem)' }}>{chartErrorArray[index]}</span>
          </div>
        </div>
      );
    }

    if (!chartDataArray[index] || chartDataArray[index].length === 0) {
      return (
        <div>
          <div className="bg-gray-100 px-3 py-1 border border-gray-200 flex justify-between items-center" style={{ borderRadius: '0.375rem 0.375rem 0 0' }}>
            <div className="flex items-center">
              <span className="font-medium text-xs" style={{ fontSize: 'clamp(0.65rem, 0.75vw, 0.75rem)' }}>{chartStockNames[index] || '데이터 없음'}</span>
              <span className={`ml-2 text-xs px-1.5 py-0.5 rounded bg-gray-300 text-gray-700`}>
                {chartMarketTypes[index] || '...'}
              </span>
            </div>
            {chartRsValues[index] && (
              <div className="flex items-center">
                <span className="text-xs text-gray-500 mr-1" style={{ fontSize: 'clamp(0.55rem, 0.65vw, 0.65rem)' }}>RS</span>
                <span className="font-medium text-xs text-blue-600" style={{ fontSize: 'clamp(0.65rem, 0.75vw, 0.75rem)' }}>{chartRsValues[index]}</span>
              </div>
            )}
          </div>
          <div className="h-72 flex items-center justify-center border border-gray-200 border-t-0" style={{ borderRadius: '0 0 0.375rem 0.375rem' }}>
            <div className="flex flex-col items-center">
              <span className="text-gray-400" style={{ fontSize: 'clamp(0.55rem, 0.65vw, 0.65rem)' }}>표시할 차트 데이터가 없습니다.</span>
            </div>
          </div>
        </div>
      );
    }

    // 시장 구분에 따라 배경색 설정
    const marketType = chartMarketTypes[index];
    const isKospi = marketType === 'KOSPI';
    const bgColorClass = isKospi ? 'bg-blue-100 text-blue-800' : 'bg-green-100 text-green-800';

    return (
      <div>
        <div className="bg-gray-100 px-3 py-1 border border-gray-200 flex justify-between items-center" style={{ borderRadius: '0.375rem 0.375rem 0 0' }}>
          <div className="flex items-center">
            <span className="font-medium text-xs" style={{ fontSize: 'clamp(0.65rem, 0.75vw, 0.75rem)' }}>{chartStockNames[index]}</span>
            <span className={`ml-2 text-xs px-1.5 py-0.5 rounded ${bgColorClass}`}>
              {marketType}
            </span>
          </div>
          {chartRsValues[index] && (
            <div className="flex items-center">
              <span className="text-xs text-gray-500 mr-1" style={{ fontSize: 'clamp(0.55rem, 0.65vw, 0.65rem)' }}>RS</span>
              <span className="font-medium text-xs text-blue-600" style={{ fontSize: 'clamp(0.65rem, 0.75vw, 0.75rem)' }}>{chartRsValues[index]}</span>
            </div>
          )}
        </div>
        <ChartComponent 
          data={chartDataArray[index]} 
          marketType={marketType} 
          height={280}
        />
      </div>
    );
  };

  // 페이지 로드 시 스크롤 위치를 최상단으로 설정하는 useEffect 추가
  useEffect(() => {
    // 페이지 로드 시 스크롤 위치를 최상단(0, 0)으로 설정
    window.scrollTo(0, 0);
    
    // 스크롤 이벤트 리스너 추가 - 페이지 로드 직후 스크롤이 발생하는 것을 방지
    const preventInitialScroll = () => {
      window.scrollTo(0, 0);
    };
    
    // 여러 이벤트에 리스너 등록
    window.addEventListener('load', preventInitialScroll);
    window.addEventListener('DOMContentLoaded', preventInitialScroll);
    
    // 100ms 후에도 한 번 더 스크롤 위치 조정 (비동기 로딩 콘텐츠 대응)
    const timeoutId = setTimeout(() => {
      window.scrollTo(0, 0);
    }, 100);
    
    // 클린업 함수
    return () => {
      window.removeEventListener('load', preventInitialScroll);
      window.removeEventListener('DOMContentLoaded', preventInitialScroll);
      clearTimeout(timeoutId);
    };
  }, []);

  // 시장 지수 데이터 로드 함수
  const loadMarketIndexData = async () => {
    try {
      // 시장 지수 데이터 로드 (코스피, 코스닥)
      const kospiIndexPath = '/requestfile/market-index/1dzf65fz6elq6b5znvhuaftn10hqjbe_c.csv';
      const kosdaqIndexPath = '/requestfile/market-index/1ks9qkdzmsxv-qenv6udzzidfwgykc1qg.csv';
      
      // 시장 지수 데이터 로드
      let kospiIndexData: CandleData[] = [];
      let kosdaqIndexData: CandleData[] = [];
      
      try {
        // KOSPI 지수 데이터 로드
        let kospiResponse = await fetch(kospiIndexPath, { cache: 'no-store' });
        
        // 파일이 없으면 오류 메시지 표시
        if (!kospiResponse.ok) {
          console.log('코스피 지수 데이터 파일을 찾을 수 없습니다.');
          throw new Error(`코스피 지수 데이터 파일을 찾을 수 없습니다.`);
        }
        
        if (kospiResponse.ok) {
          const kospiCsvText = await kospiResponse.text();
          const kospiParsedData = Papa.parse(kospiCsvText, {
            header: true,
            skipEmptyLines: true,
            dynamicTyping: true,
          });
          
          kospiIndexData = kospiParsedData.data
            .filter((row: any) => {
              const isValid = row && row['날짜'] && row['시가'] && row['고가'] && row['저가'] && row['종가'];
              return isValid;
            })
            .map((row: any) => {
              // 날짜 형식 변환 (YYYYMMDD -> YYYY-MM-DD)
              let timeStr = String(row['날짜'] || '');
              let formattedTime = '';
              
              if (timeStr.length === 8) {
                const year = timeStr.substring(0, 4);
                const month = timeStr.substring(4, 6);
                const day = timeStr.substring(6, 8);
                formattedTime = `${year}-${month}-${day}`;
              } else {
                formattedTime = timeStr;
              }
              
              return {
                time: formattedTime,
                open: parseFloat(row['시가'] || 0),
                high: parseFloat(row['고가'] || 0),
                low: parseFloat(row['저가'] || 0),
                close: parseFloat(row['종가'] || 0),
                volume: parseFloat(row['거래량'] || 0),
              };
            });
        }
        
        // KOSDAQ 지수 데이터 로드
        let kosdaqResponse = await fetch(kosdaqIndexPath, { cache: 'no-store' });
        
        // 파일이 없으면 오류 메시지 표시
        if (!kosdaqResponse.ok) {
          console.log('코스닥 지수 데이터 파일을 찾을 수 없습니다.');
          throw new Error(`코스닥 지수 데이터 파일을 찾을 수 없습니다.`);
        }
        
        if (kosdaqResponse.ok) {
          const kosdaqCsvText = await kosdaqResponse.text();
          const kosdaqParsedData = Papa.parse(kosdaqCsvText, {
            header: true,
            skipEmptyLines: true,
            dynamicTyping: true,
          });
          
          kosdaqIndexData = kosdaqParsedData.data
            .filter((row: any) => {
              const isValid = row && row['날짜'] && row['시가'] && row['고가'] && row['저가'] && row['종가'];
              return isValid;
            })
            .map((row: any) => {
              // 날짜 형식 변환 (YYYYMMDD -> YYYY-MM-DD)
              let timeStr = String(row['날짜'] || '');
              let formattedTime = '';
              
              if (timeStr.length === 8) {
                const year = timeStr.substring(0, 4);
                const month = timeStr.substring(4, 6);
                const day = timeStr.substring(6, 8);
                formattedTime = `${year}-${month}-${day}`;
              } else {
                formattedTime = timeStr;
              }
              
              return {
                time: formattedTime,
                open: parseFloat(row['시가'] || 0),
                high: parseFloat(row['고가'] || 0),
                low: parseFloat(row['저가'] || 0),
                close: parseFloat(row['종가'] || 0),
                volume: parseFloat(row['거래량'] || 0),
              };
            });
        }
      } catch (error) {
        console.error('시장 지수 데이터 로드 오류:', error);
      }
      
      // 상태 업데이트
      setKospiIndexData(kospiIndexData);
      setKosdaqIndexData(kosdaqIndexData);
    } catch (error) {
      console.error('시장 지수 데이터 로드 오류:', error);
    }
  };

  return (
    <div className="flex h-screen bg-gray-50">
      {/* 사이드바 */}
      <Sidebar />
      
      {/* 메인 콘텐츠 영역 - 반응형으로 여백 조정 */}
      <div className="flex-1 flex flex-col overflow-hidden" style={{ marginLeft: 'var(--sidebar-margin, 0px)' }}>
        {/* 반응형 여백을 위한 스타일 */}
        <style jsx global>{`
          @media (min-width: 768px) {
            :root {
              --sidebar-margin: 63px;
            }
          }
          @media (max-width: 767px) {
            :root {
              --sidebar-margin: 0px;
            }
          }
        `}</style>
        <div className="flex-1 overflow-y-auto scrollbar-thin scrollbar-thumb-gray-300 scrollbar-track-transparent">
          {/* 메인 콘텐츠 영역 - 화면 크기에 따라 너비 조정 */}
          <div className="w-full md:w-[90%] lg:w-[95%] xl:w-full mx-auto p-4">
            {/* 상단 영역 - RS 순위 및 52주 신고가 */}
            <div className="flex flex-col lg:flex-row gap-4 mb-4">
              {/* 좌측 영역 - RS 순위 테이블 */}
              <div className="w-full lg:w-[70%] bg-white rounded-lg shadow p-4">
                {loading ? (
                  <div className="text-center py-4" style={{ fontSize: 'clamp(0.7rem, 0.8vw, 0.8rem)' }}>데이터를 불러오는 중입니다...</div>
                ) : error ? (
                  <div className="text-red-500 text-center py-4" style={{ fontSize: 'clamp(0.7rem, 0.8vw, 0.8rem)' }}>{error}</div>
                ) : csvData ? (
                  <div className="flex flex-col h-full">
                    <div className="flex justify-between items-center mb-3" ref={rsHeaderRef}>
                      <h2 className="text-lg font-semibold whitespace-nowrap" style={{ fontSize: 'clamp(0.75rem, 0.9vw, 0.9rem)' }}>RS 순위</h2>
                      <div className="flex items-center justify-end">
                        <span className="text-xs text-gray-600 mr-2 hidden sm:inline" style={{ fontSize: 'clamp(0.6rem, 0.7vw, 0.7rem)' }}>RS는 특정 주식이 시장 또는 비교 대상에 비해 상대적으로 강한 움직임을 보이는지 수치화한 지표입니다.</span>
                        <TableCopyButton
                          tableRef={rsTableRef}
                          headerRef={rsHeaderRef}
                          tableName="RS순위 테이블"
                          buttonText="이미지 복사"
                        />
                      </div>
                    </div>
                    <div className="relative">
                      {/* 스크롤 힌트 제거 - 하단으로 이동 */}
                      
                      <div className="flex-1 overflow-x-auto scrollbar-thin scrollbar-thumb-gray-300 scrollbar-track-transparent" ref={rsTableRef}>
                        <table className="w-full bg-white border border-gray-200 table-fixed">
                          <thead>
                            <tr className="bg-gray-100">
                              {csvData.headers.map((header, index) => (
                                <th 
                                  key={index} 
                                  className={`py-2 px-1 sm:py-2.5 sm:px-3 border-b border-r text-center whitespace-nowrap cursor-pointer hover:bg-gray-200
                                    ${// 모바일 화면에서 중요하지 않은 컬럼 숨기기
                                    (header === 'RS_2M' || header === 'RS_3M' || header === '시가총액' || header === '테마명' || header === '종목코드') ? 'hidden md:table-cell' : 
                                    // RS_1M은 모바일에서도 표시
                                    ''
                                  }`}
<<<<<<< HEAD
                                  style={{ 
                                    width: header === 'RS' || header === 'RS_1M' || header === 'RS_2M' || header === 'RS_3M' || header === 'MTT' ? '60px' :
                                           header === '시가총액' || header === '거래대금' ? '74px' :
                                           header === '업종' ? '230px' :
                                           header === '종목명' ? '120px' :
                                           header === '종목코드' ? '84px' : 'auto',
                                    fontSize: 'clamp(0.65rem, 0.8vw, 0.75rem)'
=======
                                  style={{
                                    width: header === 'RS' || header === 'RS_1M' || header === 'RS_2M' || header === 'RS_3M' || header === 'MTT' ? '44px' :
                                           header === '시가총액' || header === '거래대금' ? '70px' :
                                           header === '업종' ? '120px' :
                                           header === '종목명' ? '126px' :
                                           header === '종목코드' ? '80px' : 
                                           header === '등락률' ? '64px' : 'auto'
>>>>>>> b06c6949
                                  }}
                                  onClick={() => requestSort(header)}
                                >
                                  <div className="flex items-center justify-center">
                                    <span>{formatHeaderName(header)}</span>
                                    {sortKey === header && (
                                      <span className="ml-1">
                                        {sortDirection === 'asc' ? '▲' : '▼'}
                                      </span>
                                    )}
                                  </div>
                                </th>
                              ))}
                            </tr>
                          </thead>
                          <tbody>
                            {currentPageData.map((row, rowIndex) => (
                              <tr key={rowIndex} className={rowIndex % 2 === 0 ? 'bg-gray-50' : 'bg-white'}>
                                {csvData.headers.map((header, colIndex) => (
                                  <td 
                                    key={colIndex} 
                                    className={`py-1 px-1 sm:py-1.5 sm:px-2 border-b border-r ${getCellAlignment(header)} whitespace-nowrap overflow-hidden text-ellipsis
                                      ${// 모바일 화면에서 중요하지 않은 컬럼 숨기기
                                      (header === 'RS_2M' || header === 'RS_3M' || header === '시가총액' || header === '테마명' || header === '종목코드') ? 'hidden md:table-cell' : 
                                      // RS_1M은 모바일에서도 표시
                                      ''
                                    }`}
                                    style={{ 
                                      fontSize: 'clamp(0.6rem, 0.7vw, 0.7rem)'
                                    }}
                                    title={header === '테마명' ? row[header] : ''}
                                  >
                                    {formatCellValue(header, row[header])}
                                  </td>
                                ))}
                              </tr>
                            ))}
                          </tbody>
                        </table>
                      </div>
                      
                      {/* 스크롤 힌트 - 하단에 표시 */}
                      <div className="hidden sm:hidden md:flex lg:hidden justify-center items-center mt-1 py-1 bg-gray-50 border border-gray-200 rounded-md">
                        <span className="text-gray-700 text-xs flex items-center" style={{ fontSize: 'clamp(0.6rem, 0.7vw, 0.75rem)' }}>
                          <svg xmlns="http://www.w3.org/2000/svg" className="h-4 w-4 mr-1" fill="none" viewBox="0 0 24 24" stroke="currentColor">
                            <path strokeLinecap="round" strokeLinejoin="round" strokeWidth={2} d="M7 16l-4-4m0 0l4-4m-4 4h18" />
                          </svg>
                          좌우로 스크롤하여 더 많은 정보를 확인하세요
                          <svg xmlns="http://www.w3.org/2000/svg" className="h-4 w-4 ml-1" fill="none" viewBox="0 0 24 24" stroke="currentColor">
                            <path strokeLinecap="round" strokeLinejoin="round" strokeWidth={2} d="M17 8l4 4m0 0l-4 4m4-4H3" />
                          </svg>
                        </span>
                      </div>
                    </div>
                    
                    {/* 페이지네이션 */}
                    <div className="mt-4 flex justify-center">
                      <div className="flex items-center space-x-1">
                        <button
                          className="px-2 py-1 bg-gray-200 rounded hover:bg-gray-300 text-sm" 
                          style={{ fontSize: 'clamp(0.65rem, 0.7vw, 0.7rem)' }}
                          onClick={() => setCurrentPage(1)}
                          disabled={currentPage === 1}
                        >
                          <span className="hidden sm:inline">처음</span>
                          <span className="sm:hidden">«</span>
                        </button>
                        <button
                          className="px-2 py-1 bg-gray-200 rounded hover:bg-gray-300 text-sm" 
                          style={{ fontSize: 'clamp(0.65rem, 0.7vw, 0.7rem)' }}
                          onClick={() => setCurrentPage(currentPage - 1)}
                          disabled={currentPage === 1}
                        >
                          <span className="hidden sm:inline">이전</span>
                          <span className="sm:hidden">‹</span>
                        </button>
                        
                        {/* 페이지 번호 버튼 - 모바일에서는 줄이고 PC에서는 더 많이 표시 */}
                        {Array.from({ length: totalPages }).map((_, index) => {
                          const pageNumber = index + 1;
                          // 모바일에서는 현재 페이지 주변 1개만 표시, PC에서는 2개 표시
                          const visibleOnMobile = Math.abs(pageNumber - currentPage) <= 1;
                          const visibleOnDesktop = Math.abs(pageNumber - currentPage) <= 2;
                          
                          if (visibleOnDesktop) {
                            return (
                              <button
                                key={index}
                                className={`${
                                  pageNumber === currentPage
                                    ? 'px-3 py-1 bg-blue-500 text-white rounded'
                                    : 'px-3 py-1 bg-gray-200 rounded hover:bg-gray-300'
                                } text-sm ${!visibleOnMobile ? 'hidden sm:inline-block' : ''}`}
                                style={{ fontSize: 'clamp(0.65rem, 0.7vw, 0.7rem)' }}
                                onClick={() => setCurrentPage(pageNumber)}
                              >
                                {pageNumber}
                              </button>
                            );
                          }
                          return null;
                        })}
                        
                        <button
                          className="px-2 py-1 bg-gray-200 rounded hover:bg-gray-300 text-sm" 
                          style={{ fontSize: 'clamp(0.65rem, 0.7vw, 0.7rem)' }}
                          onClick={() => setCurrentPage(currentPage + 1)}
                          disabled={currentPage === totalPages}
                        >
                          <span className="hidden sm:inline">다음</span>
                          <span className="sm:hidden">›</span>
                        </button>
                        <button
                          className="px-2 py-1 bg-gray-200 rounded hover:bg-gray-300 text-sm" 
                          style={{ fontSize: 'clamp(0.65rem, 0.7vw, 0.7rem)' }}
                          onClick={() => setCurrentPage(totalPages)}
                          disabled={currentPage === totalPages}
                        >
                          <span className="hidden sm:inline">마지막</span>
                          <span className="sm:hidden">»</span>
                        </button>
                      </div>
                    </div>
                  </div>
                ) : (
                  <p className="text-gray-700" style={{ fontSize: 'clamp(0.6rem, 0.7vw, 0.75rem)' }}>데이터가 없습니다.</p>
                )}
              </div>
              
              {/* 우측 영역 - 52주 신고가 섹션 */}
              <div className="w-full lg:w-[30%] bg-white rounded-lg shadow p-4">
                {/* 금주 52주 신고가 정보 영역 */}
                <div className="flex flex-col">
                  <div className="flex justify-between items-center mb-3" ref={highHeaderRef}>
                    <h2 className="text-lg font-semibold" style={{ fontSize: 'clamp(0.75rem, 0.9vw, 0.9rem)' }}>오늘의 주도종목</h2>
                    <div className="flex items-center justify-end">
                      <span className="text-xs text-gray-600 mr-2 hidden sm:inline" style={{ fontSize: 'clamp(0.6rem, 0.7vw, 0.7rem)' }}>당일 52주 신고가중 RS값이 높은 순서대로 리스트업합니다.</span>
                      <TableCopyButton
                        tableRef={highTableRef}
                        headerRef={highHeaderRef}
                        tableName="52주 신고가 테이블"
                        buttonText="이미지 복사"
                      />
                    </div>
                  </div>
                  <div className="relative">
                    {/* 스크롤 힌트 제거 - 하단으로 이동 */}
                    
                    <div className="flex-1 overflow-x-auto scrollbar-thin scrollbar-thumb-gray-300 scrollbar-track-transparent" ref={highTableRef}>
                      <table className="w-full bg-white border border-gray-200 table-fixed">
                        <thead>
                          <tr className="bg-gray-100">
                            <th 
                              className="py-2 px-1 sm:py-2.5 sm:px-3 border-b border-r text-center whitespace-nowrap cursor-pointer hover:bg-gray-200"
<<<<<<< HEAD
                              style={{ fontSize: 'clamp(0.6rem, 0.7vw, 0.7rem)', width: '100px' }}
=======
                              style={{
                                width: '126px', // 종목명 컬럼 너비 증가
                                fontSize: 'clamp(0.6rem, 0.7vw, 0.7rem)'
                              }}
>>>>>>> b06c6949
                              onClick={() => requestSort('종목명')}
                            >
                              <div className="flex items-center justify-center">
                                <span>종목명</span>
                                {sortKey === '종목명' && (
                                  <span className="ml-1">
                                    {sortDirection === 'asc' ? '▲' : '▼'}
                                  </span>
                                )}
                              </div>
                            </th>
                            <th 
                              className="py-2 px-1 sm:py-2.5 sm:px-3 border-b border-r text-center whitespace-nowrap cursor-pointer hover:bg-gray-200"
<<<<<<< HEAD
                              style={{ fontSize: 'clamp(0.6rem, 0.7vw, 0.7rem)', width: '45px' }}
=======
                              style={{
                                width: '40px', // RS 컬럼 너비 감소
                                fontSize: 'clamp(0.6rem, 0.7vw, 0.7rem)'
                              }}
>>>>>>> b06c6949
                              onClick={() => requestSort('RS')}
                            >
                              <div className="flex items-center justify-center">
                                <span>RS</span>
                                {sortKey === 'RS' && (
                                  <span className="ml-1">
                                    {sortDirection === 'asc' ? '▲' : '▼'}
                                  </span>
                                )}
                              </div>
                            </th>
                            <th 
                              className="py-2 px-1 sm:py-2.5 sm:px-3 border-b border-r text-center whitespace-nowrap cursor-pointer hover:bg-gray-200"
<<<<<<< HEAD
                              style={{ fontSize: 'clamp(0.6rem, 0.7vw, 0.7rem)', width: '60px' }}
=======
                              style={{
                                width: '64px', // 등락률 컬럼 너비 증가
                                fontSize: 'clamp(0.6rem, 0.7vw, 0.7rem)'
                              }}
>>>>>>> b06c6949
                              onClick={() => requestSort('등락률')}
                            >
                              <div className="flex items-center justify-center">
                                <span>등락률</span>
                                {sortKey === '등락률' && (
                                  <span className="ml-1">
                                    {sortDirection === 'asc' ? '▲' : '▼'}
                                  </span>
                                )}
                              </div>
                            </th>
                            <th 
                              className="py-2 px-1 sm:py-2.5 sm:px-3 border-b border-r text-right whitespace-nowrap overflow-hidden text-ellipsis"
<<<<<<< HEAD
                              style={{ fontSize: 'clamp(0.6rem, 0.7vw, 0.7rem)', width: '55px' }}
=======
                              style={{
                                width: '60px', // 시가총액 컬럼 너비 감소
                                fontSize: 'clamp(0.6rem, 0.7vw, 0.7rem)'
                              }}
>>>>>>> b06c6949
                              onClick={() => requestSort('시가총액')}
                            >
                              <div className="flex items-center justify-center">
                                <span>시가총액</span>
                                {sortKey === '시가총액' && (
                                  <span className="ml-1">
                                    {sortDirection === 'asc' ? '▲' : '▼'}
                                  </span>
                                )}
                              </div>
                            </th>
                            <th 
                              className="py-2 px-1 sm:py-2.5 sm:px-3 border-b border-r text-right whitespace-nowrap overflow-hidden text-ellipsis"
<<<<<<< HEAD
                              style={{ fontSize: 'clamp(0.6rem, 0.7vw, 0.7rem)', width: '55px' }}
=======
                              style={{
                                width: '60px', // 거래대금 컬럼 너비 감소
                                fontSize: 'clamp(0.6rem, 0.7vw, 0.7rem)'
                              }}
>>>>>>> b06c6949
                              onClick={() => requestSort('거래대금')}
                            >
                              <div className="flex items-center justify-center">
                                <span>거래대금</span>
                                {sortKey === '거래대금' && (
                                  <span className="ml-1">
                                    {sortDirection === 'asc' ? '▲' : '▼'}
                                  </span>
                                )}
                              </div>
                            </th>
                            <th 
<<<<<<< HEAD
                              className="py-2 px-1 sm:py-2.5 sm:px-2 border-b border-r text-left overflow-hidden text-ellipsis whitespace-nowrap hidden md:table-cell"
                              style={{ 
                                fontSize: 'clamp(0.6rem, 0.7vw, 0.7rem)',
                                maxWidth: '100px',
=======
                              className="py-2 px-1 sm:py-2.5 sm:px-3 border-b border-r text-left overflow-hidden text-ellipsis hidden md:table-cell"
                              style={{
                                maxWidth: '150px',
>>>>>>> b06c6949
                                whiteSpace: 'nowrap',
                                overflow: 'hidden',
                                textOverflow: 'ellipsis',
                                fontSize: 'clamp(0.6rem, 0.7vw, 0.7rem)'
                              }}
                              title={sortKey === '테마명' ? '테마명' : ''}
                              onClick={() => requestSort('테마명')}
                            >
                              <div className="flex items-center justify-center">
                                <span>테마명</span>
                                {sortKey === '테마명' && (
                                  <span className="ml-1">
                                    {sortDirection === 'asc' ? '▲' : '▼'}
                                  </span>
                                )}
                              </div>
                            </th>
                          </tr>
                        </thead>
                        <tbody>
                          {combinedHighData.slice(0, 20).map((row: any, rowIndex: number) => (
                            <tr key={rowIndex} className={rowIndex % 2 === 0 ? 'bg-gray-50' : 'bg-white'}>
                              <td 
                                className="py-1 px-1 sm:py-1.5 sm:px-2 border-b border-r text-left whitespace-nowrap overflow-hidden text-ellipsis"
                                style={{ fontSize: 'clamp(0.6rem, 0.7vw, 0.7rem)' }}
                              >
                                {row['종목명']}
                              </td>
                              <td 
                                className="py-1 px-1 sm:py-1.5 sm:px-2 border-b border-r text-center whitespace-nowrap overflow-hidden text-ellipsis"
                                style={{ fontSize: 'clamp(0.6rem, 0.7vw, 0.7rem)' }}
                              >
                                {row['RS']}
                              </td>
                              <td 
                                className={`py-1 px-1 sm:py-1.5 sm:px-2 border-b border-r text-right whitespace-nowrap overflow-hidden text-ellipsis ${getPriceChangeColor(row['등락률'])}`}
                                style={{ fontSize: 'clamp(0.6rem, 0.7vw, 0.7rem)' }}
                              >
                                <div className="flex items-center justify-end">
                                  {formatPriceChange(row['등락률'])}
                                </div>
                              </td>
                              <td 
                                className="py-1 px-1 sm:py-1.5 sm:px-2 border-b border-r text-right whitespace-nowrap overflow-hidden text-ellipsis"
                                style={{ fontSize: 'clamp(0.6rem, 0.7vw, 0.7rem)' }}
                              >
                                {formatMarketCap(row['시가총액'])}
                              </td>
                              <td 
                                className="py-1 px-1 sm:py-1.5 sm:px-2 border-b border-r text-right whitespace-nowrap overflow-hidden text-ellipsis"
                                style={{ fontSize: 'clamp(0.6rem, 0.7vw, 0.7rem)' }}
                              >
                                {formatMarketCap(row['거래대금'])}
                              </td>
                              <td 
<<<<<<< HEAD
                                className="py-1 px-1 sm:py-1.5 sm:px-2 border-b border-r text-left overflow-hidden text-ellipsis whitespace-nowrap hidden md:table-cell"
                                style={{ 
                                  fontSize: 'clamp(0.6rem, 0.7vw, 0.7rem)',
=======
                                className="py-1 px-1 sm:py-1.5 sm:px-2 border-b border-r text-left overflow-hidden text-ellipsis hidden md:table-cell"
                                style={{
>>>>>>> b06c6949
                                  maxWidth: '150px',
                                  whiteSpace: 'nowrap',
                                  overflow: 'hidden',
                                  textOverflow: 'ellipsis',
                                  fontSize: 'clamp(0.6rem, 0.7vw, 0.7rem)'
                                }}
                                title={row['테마명']}
                              >
                                {row['테마명']}
                              </td>
                            </tr>
                          ))}
                        </tbody>
                      </table>
                    </div>
                    
                    {/* 스크롤 힌트 - 하단에 표시 */}
                    <div className="hidden sm:hidden md:flex lg:hidden justify-center items-center mt-1 py-1 bg-gray-50 border border-gray-200 rounded-md">
                      <span className="text-gray-700 text-xs flex items-center" style={{ fontSize: 'clamp(0.6rem, 0.7vw, 0.75rem)' }}>
                        <svg xmlns="http://www.w3.org/2000/svg" className="h-4 w-4 mr-1" fill="none" viewBox="0 0 24 24" stroke="currentColor">
                          <path strokeLinecap="round" strokeLinejoin="round" strokeWidth={2} d="M7 16l-4-4m0 0l4-4m-4 4h18" />
                        </svg>
                        좌우로 스크롤하여 더 많은 정보를 확인하세요
                        <svg xmlns="http://www.w3.org/2000/svg" className="h-4 w-4 ml-1" fill="none" viewBox="0 0 24 24" stroke="currentColor">
                          <path strokeLinecap="round" strokeLinejoin="round" strokeWidth={2} d="M17 8l4 4m0 0l-4 4m4-4H3" />
                        </svg>
                      </span>
                    </div>
                  </div>
                </div>
              </div>
            </div>
            
            {/* RS상위 시장 비교차트 영역 */}
            <div className="bg-white rounded-lg shadow p-4 mt-1">
              <div className="flex justify-between items-center mb-3">
                <h2 className="text-lg font-semibold" style={{ fontSize: 'clamp(0.75rem, 0.9vw, 0.9rem)' }}>RS상위 시장 비교차트</h2>
                <span className="text-xs text-gray-600 hidden md:inline" style={{ fontSize: 'clamp(0.6rem, 0.7vw, 0.7rem)' }}>RS상위와 시가총액 순서로 해당 종목이 속한 시장 지수를 비교합니다.</span>
              </div>
              
              {/* 반응형 차트 그리드 - 화면 크기에 따라 컬럼 수 조정 */}
              <div className="grid grid-cols-1 sm:grid-cols-2 lg:grid-cols-4 gap-4">
                {Array.from({length: 20}).map((_, index) => (
                  <div key={index} className="rounded-md">
                    {renderChartComponent(index)}
                  </div>
                ))}
              </div>
            </div>
          </div>
        </div>
      </div>
    </div>
  )
}<|MERGE_RESOLUTION|>--- conflicted
+++ resolved
@@ -1221,7 +1221,6 @@
                                     // RS_1M은 모바일에서도 표시
                                     ''
                                   }`}
-<<<<<<< HEAD
                                   style={{ 
                                     width: header === 'RS' || header === 'RS_1M' || header === 'RS_2M' || header === 'RS_3M' || header === 'MTT' ? '60px' :
                                            header === '시가총액' || header === '거래대금' ? '74px' :
@@ -1229,15 +1228,6 @@
                                            header === '종목명' ? '120px' :
                                            header === '종목코드' ? '84px' : 'auto',
                                     fontSize: 'clamp(0.65rem, 0.8vw, 0.75rem)'
-=======
-                                  style={{
-                                    width: header === 'RS' || header === 'RS_1M' || header === 'RS_2M' || header === 'RS_3M' || header === 'MTT' ? '44px' :
-                                           header === '시가총액' || header === '거래대금' ? '70px' :
-                                           header === '업종' ? '120px' :
-                                           header === '종목명' ? '126px' :
-                                           header === '종목코드' ? '80px' : 
-                                           header === '등락률' ? '64px' : 'auto'
->>>>>>> b06c6949
                                   }}
                                   onClick={() => requestSort(header)}
                                 >
@@ -1279,7 +1269,8 @@
                         </table>
                       </div>
                       
-                      {/* 스크롤 힌트 - 하단에 표시 */}
+                      {/* 스크롤 힌트 - 하단으로 이동 */}
+                      
                       <div className="hidden sm:hidden md:flex lg:hidden justify-center items-center mt-1 py-1 bg-gray-50 border border-gray-200 rounded-md">
                         <span className="text-gray-700 text-xs flex items-center" style={{ fontSize: 'clamp(0.6rem, 0.7vw, 0.75rem)' }}>
                           <svg xmlns="http://www.w3.org/2000/svg" className="h-4 w-4 mr-1" fill="none" viewBox="0 0 24 24" stroke="currentColor">
@@ -1392,14 +1383,10 @@
                           <tr className="bg-gray-100">
                             <th 
                               className="py-2 px-1 sm:py-2.5 sm:px-3 border-b border-r text-center whitespace-nowrap cursor-pointer hover:bg-gray-200"
-<<<<<<< HEAD
-                              style={{ fontSize: 'clamp(0.6rem, 0.7vw, 0.7rem)', width: '100px' }}
-=======
-                              style={{
-                                width: '126px', // 종목명 컬럼 너비 증가
+                              style={{ 
+                                width: '126px', 
                                 fontSize: 'clamp(0.6rem, 0.7vw, 0.7rem)'
                               }}
->>>>>>> b06c6949
                               onClick={() => requestSort('종목명')}
                             >
                               <div className="flex items-center justify-center">
@@ -1413,14 +1400,10 @@
                             </th>
                             <th 
                               className="py-2 px-1 sm:py-2.5 sm:px-3 border-b border-r text-center whitespace-nowrap cursor-pointer hover:bg-gray-200"
-<<<<<<< HEAD
-                              style={{ fontSize: 'clamp(0.6rem, 0.7vw, 0.7rem)', width: '45px' }}
-=======
                               style={{
-                                width: '40px', // RS 컬럼 너비 감소
+                                width: '40px', 
                                 fontSize: 'clamp(0.6rem, 0.7vw, 0.7rem)'
                               }}
->>>>>>> b06c6949
                               onClick={() => requestSort('RS')}
                             >
                               <div className="flex items-center justify-center">
@@ -1433,15 +1416,11 @@
                               </div>
                             </th>
                             <th 
-                              className="py-2 px-1 sm:py-2.5 sm:px-3 border-b border-r text-center whitespace-nowrap cursor-pointer hover:bg-gray-200"
-<<<<<<< HEAD
-                              style={{ fontSize: 'clamp(0.6rem, 0.7vw, 0.7rem)', width: '60px' }}
-=======
+                              className="py-2 px-1 sm:py-2.5 sm:px-3 border-b border-r text-right whitespace-nowrap cursor-pointer hover:bg-gray-200"
                               style={{
-                                width: '64px', // 등락률 컬럼 너비 증가
+                                width: '64px', 
                                 fontSize: 'clamp(0.6rem, 0.7vw, 0.7rem)'
                               }}
->>>>>>> b06c6949
                               onClick={() => requestSort('등락률')}
                             >
                               <div className="flex items-center justify-center">
@@ -1455,14 +1434,10 @@
                             </th>
                             <th 
                               className="py-2 px-1 sm:py-2.5 sm:px-3 border-b border-r text-right whitespace-nowrap overflow-hidden text-ellipsis"
-<<<<<<< HEAD
-                              style={{ fontSize: 'clamp(0.6rem, 0.7vw, 0.7rem)', width: '55px' }}
-=======
                               style={{
-                                width: '60px', // 시가총액 컬럼 너비 감소
+                                width: '60px', 
                                 fontSize: 'clamp(0.6rem, 0.7vw, 0.7rem)'
                               }}
->>>>>>> b06c6949
                               onClick={() => requestSort('시가총액')}
                             >
                               <div className="flex items-center justify-center">
@@ -1476,14 +1451,10 @@
                             </th>
                             <th 
                               className="py-2 px-1 sm:py-2.5 sm:px-3 border-b border-r text-right whitespace-nowrap overflow-hidden text-ellipsis"
-<<<<<<< HEAD
-                              style={{ fontSize: 'clamp(0.6rem, 0.7vw, 0.7rem)', width: '55px' }}
-=======
                               style={{
-                                width: '60px', // 거래대금 컬럼 너비 감소
+                                width: '60px', 
                                 fontSize: 'clamp(0.6rem, 0.7vw, 0.7rem)'
                               }}
->>>>>>> b06c6949
                               onClick={() => requestSort('거래대금')}
                             >
                               <div className="flex items-center justify-center">
@@ -1496,16 +1467,9 @@
                               </div>
                             </th>
                             <th 
-<<<<<<< HEAD
-                              className="py-2 px-1 sm:py-2.5 sm:px-2 border-b border-r text-left overflow-hidden text-ellipsis whitespace-nowrap hidden md:table-cell"
-                              style={{ 
-                                fontSize: 'clamp(0.6rem, 0.7vw, 0.7rem)',
-                                maxWidth: '100px',
-=======
                               className="py-2 px-1 sm:py-2.5 sm:px-3 border-b border-r text-left overflow-hidden text-ellipsis hidden md:table-cell"
                               style={{
                                 maxWidth: '150px',
->>>>>>> b06c6949
                                 whiteSpace: 'nowrap',
                                 overflow: 'hidden',
                                 textOverflow: 'ellipsis',
@@ -1561,14 +1525,8 @@
                                 {formatMarketCap(row['거래대금'])}
                               </td>
                               <td 
-<<<<<<< HEAD
-                                className="py-1 px-1 sm:py-1.5 sm:px-2 border-b border-r text-left overflow-hidden text-ellipsis whitespace-nowrap hidden md:table-cell"
-                                style={{ 
-                                  fontSize: 'clamp(0.6rem, 0.7vw, 0.7rem)',
-=======
                                 className="py-1 px-1 sm:py-1.5 sm:px-2 border-b border-r text-left overflow-hidden text-ellipsis hidden md:table-cell"
                                 style={{
->>>>>>> b06c6949
                                   maxWidth: '150px',
                                   whiteSpace: 'nowrap',
                                   overflow: 'hidden',
