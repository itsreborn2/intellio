--- conflicted
+++ resolved
@@ -44,7 +44,6 @@
 import { LoginButton } from "@/components/auth/LoginButton"
 import { FontSettings } from "@/components/settings/FontSettings"
 import { Loader2 } from "lucide-react"
-import { Avatar, AvatarImage, AvatarFallback } from "intellio-common/components/ui/avatar"
 
 // 모바일 환경 감지 훅
 const useIsMobile = () => {
@@ -693,18 +692,7 @@
                       {isAuthLoading ? (
                         <Loader2 className="h-3 w-3 animate-spin mr-1 inline" />
                       ) : isAuthenticated && user ? (
-                        <div className="flex items-center w-full">
-                          <Avatar className="h-6 w-6 mr-2">
-                            {user?.profile_image ? (
-                              <AvatarImage src={user.profile_image} alt={user.name || user.email} />
-                            ) : (
-                              <AvatarFallback>
-                                {user?.name ? user.name.substring(0, 2).toUpperCase() : user.email.substring(0, 2).toUpperCase()}
-                              </AvatarFallback>
-                            )}
-                          </Avatar>
-                          <span className="truncate">{user.email}</span>
-                        </div>
+                        user.email
                       ) : (
                         "로그인이 필요합니다"
                       )}
@@ -719,103 +707,14 @@
                   ) : isAuthenticated && user ? (
                     <DropdownMenu>
                       <DropdownMenuTrigger asChild>
-<<<<<<< HEAD
-                        <Button variant="ghost" size="icon" className="w-8 h-8 p-0">
+                        <Button variant="ghost" size="icon" className="w-8 h-8 p-0 hover:bg-[#3F424A]">
                           <Settings className="h-4 w-4" />
                         </Button>
                       </DropdownMenuTrigger>
                       <DropdownMenuContent align="end">
                         <DropdownMenuItem onClick={() => {}}>
-                          <div className="flex items-center w-full">
-                            <Avatar className="h-6 w-6 mr-2">
-                              {user?.profile_image ? (
-                                <AvatarImage src={user.profile_image} alt={user.name || user.email} />
-                              ) : (
-                                <AvatarFallback>
-                                  {user?.name ? user.name.substring(0, 2).toUpperCase() : user.email.substring(0, 2).toUpperCase()}
-                                </AvatarFallback>
-                              )}
-                            </Avatar>
-                            <span className="truncate">{user.email}</span>
-                          </div>
-                        </DropdownMenuItem>
-                        <DropdownMenuItem onSelect={(e) => e.preventDefault()}>
-                          <Dialog>
-                            <DialogTrigger asChild>
-                              <Button variant="ghost" size="sm" className="w-full justify-start p-0 font-normal">
-                                <Cog className="h-4 w-4 mr-2" />
-                                <span>앱 설정</span>
-                              </Button>
-                            </DialogTrigger>
-                            <DialogContent>
-                              <DialogHeader>
-                                <DialogTitle>설정</DialogTitle>
-                                <DialogDescription>
-                                  애플리케이션 설정을 변경할 수 있습니다
-                                </DialogDescription>
-                              </DialogHeader>
-                              <FontSettings />
-                            </DialogContent>
-                          </Dialog>
-                        </DropdownMenuItem>
-                        <DropdownMenuItem onClick={handleLogout}>
-                          <Trash2 className="h-4 w-4 mr-2" />
-                          <span>로그아웃</span>
-                        </DropdownMenuItem>
-                      </DropdownMenuContent>
-                    </DropdownMenu>
-                  ) : (
-                    <Dialog open={isLoginDialogOpen} onOpenChange={setIsLoginDialogOpen}>
-                      <DialogTrigger asChild>
-                        <Button variant="ghost" size="icon" className="w-8 h-8 p-0">
-                          <Settings className="h-4 w-4" />
-                        </Button>
-                      </DialogTrigger>
-                      <DialogContent>
-                        <DialogHeader>
-                          <DialogTitle>로그인 선택</DialogTitle>
-                          <DialogDescription>
-                            소셜 계정으로 로그인하세요
-                          </DialogDescription>
-                        </DialogHeader>
-                        <div className="space-y-4">
-                          <div className="flex flex-col space-y-2">
-                            <LoginButton provider="google" redirectTo="doceasy" />
-                          </div>
-                        </div>
-                      </DialogContent>
-                    </Dialog>
-                  )}
-                </div>
-              ) : (
-                // 접힌 상태일 때 설정 버튼만 표시
-                <div>
-                  {isAuthLoading ? (
-                    <Loader2 className="h-4 w-4 animate-spin" />
-                  ) : isAuthenticated && user ? (
-                    <DropdownMenu>
-                      <DropdownMenuTrigger asChild>
-                        <Button variant="ghost" size="icon" className="w-8 h-8 p-0">
-=======
-                        <Button variant="ghost" size="icon" className="w-8 h-8 p-0 hover:bg-[#3F424A]">
->>>>>>> 46ef0ca5
-                          <Settings className="h-4 w-4" />
-                        </Button>
-                      </DropdownMenuTrigger>
-                      <DropdownMenuContent align="end">
-                        <DropdownMenuItem onClick={() => {}}>
-                          <div className="flex items-center w-full">
-                            <Avatar className="h-6 w-6 mr-2">
-                              {user?.profile_image ? (
-                                <AvatarImage src={user.profile_image} alt={user.name || user.email} />
-                              ) : (
-                                <AvatarFallback>
-                                  {user?.name ? user.name.substring(0, 2).toUpperCase() : user.email.substring(0, 2).toUpperCase()}
-                                </AvatarFallback>
-                              )}
-                            </Avatar>
-                            <span className="truncate">{user.email}</span>
-                          </div>
+                          <User className="h-4 w-4 mr-2" />
+                          <span>{user.email}</span>
                         </DropdownMenuItem>
                         <DropdownMenuItem onSelect={(e) => e.preventDefault()}>
                           <Dialog>
