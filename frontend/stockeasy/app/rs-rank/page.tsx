--- conflicted
+++ resolved
@@ -1119,39 +1119,6 @@
   return (
     <div className="flex-1 p-0 sm:p-2 md:p-4 overflow-auto ml-0 md:ml-16 w-full">
       {/* 메인 콘텐츠 영역 - 모바일 최적화 */}
-<<<<<<< HEAD
-      <div className="flex-1 p-0 sm:p-2 md:p-4 overflow-auto ml-0 md:ml-16 w-full">
-        
-        {/* Inner container for width limit and centering */}
-        <div className="max-w-6xl mx-auto"> 
-          {/* 테이블 섹션 컨테이너 */}
-          <div className="bg-white rounded-md shadow p-2 md:p-4 flex-1 flex flex-col overflow-hidden mb-4">
-            {/* RS 순위 테이블 & 52주 신고가 */}
-            <div className="bg-white rounded-md shadow mb-2 md:mb-4">
-              <div className="p-2 md:p-4">
-                <Suspense fallback={<div className="h-80 flex items-center justify-center">로딩 중...</div>}>
-                  {/* RS 순위 및 52주 신고가 테이블 영역 */}
-                  <div className="flex flex-col lg:flex-row gap-4">
-                    {/* 좌측 영역 - RS 순위 테이블 */}
-                    <div className="w-full lg:w-[60%]">
-                      {loading ? (
-                        <div className="text-center py-4" style={{ fontSize: 'clamp(0.7rem, 0.8vw, 0.8rem)' }}>데이터를 불러오는 중입니다...</div>
-                      ) : error ? (
-                        <div className="text-red-500 text-center py-4" style={{ fontSize: 'clamp(0.7rem, 0.8vw, 0.8rem)' }}>{error}</div>
-                      ) : csvData ? (
-                        <div className="flex flex-col h-full">
-                          <div className="flex justify-between items-center mb-3" ref={rsHeaderRef}>
-                            <h2 className="font-semibold whitespace-nowrap" style={{ fontSize: 'clamp(0.75rem, 0.9vw, 0.9rem)' }}>RS 순위</h2>
-                            <div className="flex items-center justify-end">
-                              <span className="text-gray-600 mr-2 hidden sm:inline" style={{ fontSize: 'clamp(0.7rem, 0.7vw, 0.7rem)' }}>RS는 특정 주식이 시장 또는 비교 대상에 비해 상대적으로 강한 움직임을 보이는지 수치화한 지표입니다.</span>
-                              <TableCopyButton
-                                tableRef={rsTableRef}
-                                headerRef={rsHeaderRef}
-                                tableName="RS순위 테이블"
-                                buttonText="이미지 복사"
-                              />
-                            </div>
-=======
       <div className="max-w-6xl mx-auto">
         {/* 테이블 섹션 컨테이너 */}
         <div className="bg-white rounded-md shadow p-2 md:p-4 flex-1 flex flex-col overflow-hidden">
@@ -1173,19 +1140,61 @@
                           <h2 className="font-semibold whitespace-nowrap" style={{ fontSize: 'clamp(0.75rem, 0.9vw, 0.9rem)' }}>RS 순위</h2>
                           <div className="flex items-center justify-end">
                             <span className="text-gray-600 mr-2 hidden sm:inline" style={{ fontSize: 'clamp(0.7rem, 0.7vw, 0.7rem)' }}>RS는 특정 주식이 시장 또는 비교 대상에 비해 상대적으로 강한 움직임을 보이는지 수치화한 지표입니다.</span>
->>>>>>> c38e89b5
                           </div>
-                          <div className="relative">
-                            <div className="flex-1 overflow-x-auto scrollbar-thin scrollbar-thumb-gray-300 scrollbar-track-transparent" ref={rsTableRef}>
-                              <table className="w-full bg-white border border-gray-200 table-fixed">
-                                <thead>
-                                  <tr className="bg-gray-100">
+                        </div>
+                        <div className="relative">
+                          <div className="flex-1 overflow-x-auto scrollbar-thin scrollbar-thumb-gray-300 scrollbar-track-transparent" ref={rsTableRef}>
+                            <table className="w-full bg-white border border-gray-200 table-fixed">
+                              <thead>
+                                <tr className="bg-gray-100">
+                                  {csvData.headers
+                                    .filter(header => header !== '테마명' && header !== '업종') // 테마명과 업종 컬럼 제외
+                                    .map((header, index) => (
+                                    <th 
+                                      key={header} // key를 header 이름으로 변경 (더 안정적)
+                                      className={`px-4 py-3 text-xs font-medium text-gray-500 uppercase tracking-wider cursor-pointer border border-gray-200
+                                        ${
+                                        // 모바일 화면에서 중요하지 않은 컬럼 숨기기
+                                        (header === 'RS_2M' || header === 'RS_3M' || header === '시가총액' || header === '종목코드') ? 'hidden md:table-cell' : 
+                                        // RS_1M은 모바일에서도 표시
+                                        ''
+                                      }`}
+                                      style={{ 
+                                        width: header === 'RS' || header === 'RS_1M' || header === 'RS_2M' || header === 'RS_3M' || header === 'MTT' ? '55px' :
+                                               header === '시가총액' || header === '거래대금' ? '94px' :
+                                               header === '종목명' ? '130px' :
+                                               header === '종목코드' ? '80px' : 'auto',
+                                        height: '35px', // 높이 적용
+                                        fontSize: 'clamp(0.6rem, 0.7vw, 0.7rem)', // 폰트 크기 적용
+                                        ...(header === '업종' ? {
+                                          maxWidth: '230px',
+                                          minWidth: '80px',
+                                          width: 'auto'
+                                        } : {})
+                                      }}
+                                      onClick={() => requestSort(header)}
+                                    >
+                                      <div className="flex items-center justify-center">
+                                        <span>{formatHeaderName(header)}</span>
+                                        {sortKey === header && (
+                                          <span className="ml-1">
+                                            {sortDirection === 'asc' ? '▲' : '▼'}
+                                          </span>
+                                        )}
+                                      </div>
+                                    </th>
+                                  ))}
+                                </tr>
+                              </thead>
+                              <tbody>
+                                {currentPageData.map((row, rowIndex) => (
+                                  <tr key={rowIndex} className={rowIndex % 2 === 0 ? 'bg-gray-50' : 'bg-white'}>
                                     {csvData.headers
                                       .filter(header => header !== '테마명' && header !== '업종') // 테마명과 업종 컬럼 제외
-                                      .map((header, index) => (
-                                      <th 
-                                        key={header} // key를 header 이름으로 변경 (더 안정적)
-                                        className={`px-4 py-3 text-xs font-medium text-gray-500 uppercase tracking-wider cursor-pointer border border-gray-200
+                                      .map((header, colIndex) => (
+                                      <td 
+                                        key={header} // key를 header 이름으로 변경
+                                        className={`py-1 px-1 sm:py-1.5 sm:px-2 border-b border-r ${getCellAlignment(header)} whitespace-nowrap overflow-hidden text-ellipsis
                                           ${
                                           // 모바일 화면에서 중요하지 않은 컬럼 숨기기
                                           (header === 'RS_2M' || header === 'RS_3M' || header === '시가총액' || header === '종목코드') ? 'hidden md:table-cell' : 
@@ -1193,165 +1202,58 @@
                                           ''
                                         }`}
                                         style={{ 
-                                          width: header === 'RS' || header === 'RS_1M' || header === 'RS_2M' || header === 'RS_3M' || header === 'MTT' ? '55px' :
-                                                 header === '시가총액' || header === '거래대금' ? '94px' :
-                                                 header === '종목명' ? '130px' :
-                                                 header === '종목코드' ? '80px' : 'auto',
-                                          height: '35px', // 높이 적용
-                                          fontSize: 'clamp(0.6rem, 0.7vw, 0.7rem)', // 폰트 크기 적용
+                                          fontSize: 'clamp(0.6rem, 0.7vw, 0.7rem)',
                                           ...(header === '업종' ? {
                                             maxWidth: '230px',
                                             minWidth: '80px',
-                                            width: 'auto'
+                                            width: 'auto',
+                                            overflow: 'hidden',
+                                            textOverflow: 'ellipsis'
                                           } : {})
                                         }}
-                                        onClick={() => requestSort(header)}
+                                        title={header === '테마명' ? row[header] : ''}
                                       >
-                                        <div className="flex items-center justify-center">
-                                          <span>{formatHeaderName(header)}</span>
-                                          {sortKey === header && (
-                                            <span className="ml-1">
-                                              {sortDirection === 'asc' ? '▲' : '▼'}
-                                            </span>
-                                          )}
-                                        </div>
-                                      </th>
+                                        {formatCellValue(header, row[header])}
+                                      </td>
                                     ))}
                                   </tr>
-                                </thead>
-                                <tbody>
-                                  {currentPageData.map((row, rowIndex) => (
-                                    <tr key={rowIndex} className={rowIndex % 2 === 0 ? 'bg-gray-50' : 'bg-white'}>
-                                      {csvData.headers
-                                        .filter(header => header !== '테마명' && header !== '업종') // 테마명과 업종 컬럼 제외
-                                        .map((header, colIndex) => (
-                                        <td 
-                                          key={header} // key를 header 이름으로 변경
-                                          className={`py-1 px-1 sm:py-1.5 sm:px-2 border-b border-r ${getCellAlignment(header)} whitespace-nowrap overflow-hidden text-ellipsis
-                                            ${
-                                            // 모바일 화면에서 중요하지 않은 컬럼 숨기기
-                                            (header === 'RS_2M' || header === 'RS_3M' || header === '시가총액' || header === '종목코드') ? 'hidden md:table-cell' : 
-                                            // RS_1M은 모바일에서도 표시
-                                            ''
-                                          }`}
-                                          style={{ 
-                                            fontSize: 'clamp(0.6rem, 0.7vw, 0.7rem)',
-                                            ...(header === '업종' ? {
-                                              maxWidth: '230px',
-                                              minWidth: '80px',
-                                              width: 'auto',
-                                              overflow: 'hidden',
-                                              textOverflow: 'ellipsis'
-                                            } : {})
-                                          }}
-                                          title={header === '테마명' ? row[header] : ''}
-                                        >
-                                          {formatCellValue(header, row[header])}
-                                        </td>
-                                      ))}
-                                    </tr>
-                                  ))}
-                                </tbody>
-                              </table>
-                            </div>
-                          </div>
-                          
-                          {/* 페이지네이션 */}
-                          <div className="mt-4 flex justify-center">
-                            <div className="flex items-center space-x-1">
-                              <button
-                                // h-8, flex, items-center 제거하고 py-1 추가하여 이전 높이로 복원
-                                className="px-2 py-1 bg-gray-200 rounded hover:bg-gray-300 text-sm"
-                                style={{ fontSize: 'clamp(0.65rem, 0.7vw, 0.7rem)' }}
-                                onClick={() => setCurrentPage(1)}
-                                disabled={currentPage === 1}
-                              >
-                                <span className="hidden sm:inline">처음</span>
-                                <span className="sm:hidden">«</span>
-                              </button>
-                              <button
-                                // h-8, flex, items-center 제거하고 py-1 추가하여 이전 높이로 복원
-                                className="px-2 py-1 bg-gray-200 rounded hover:bg-gray-300 text-sm"
-                                style={{ fontSize: 'clamp(0.65rem, 0.7vw, 0.7rem)' }}
-                                onClick={() => setCurrentPage(currentPage - 1)}
-                                disabled={currentPage === 1}
-                              >
-                                <span className="hidden sm:inline">이전</span>
-                                <span className="sm:hidden">‹</span>
-                              </button>
-                              
-<<<<<<< HEAD
-                              {/* 페이지 번호 버튼 - 모바일에서는 줄이고 PC에서는 더 많이 표시 */}
-                              {Array.from({ length: totalPages }).map((_, index) => {
-                                const pageNumber = index + 1;
-                                // 모바일에서는 현재 페이지 주변 1개만 표시, PC에서는 2개 표시
-                                const visibleOnMobile = Math.abs(pageNumber - currentPage) <= 1;
-                                const visibleOnDesktop = Math.abs(pageNumber - currentPage) <= 2;
-                                
-                                if (visibleOnDesktop) {
-                                  return (
-                                    <button
-                                      key={index}
-                                      // w-8 고정 너비 및 중앙 정렬은 유지, h-8 제거하고 py-1 추가하여 높이 복원
-                                      className={`w-8 py-1 flex justify-center ${
-                                        pageNumber === currentPage
-                                          ? 'bg-[#D8EFE9] text-gray-700 rounded'
-                                          : 'bg-gray-200 rounded hover:bg-gray-300'
-                                      } text-sm ${!visibleOnMobile ? 'hidden sm:inline-block' : ''}`}
-                                      style={{ fontSize: 'clamp(0.65rem, 0.7vw, 0.7rem)' }}
-                                      onClick={() => setCurrentPage(pageNumber)}
-                                    >
-                                      {pageNumber}
-                                    </button>
-                                  );
-                                }
-                                return null;
-                              })}
-                              
-                              <button
-                                // h-8, flex, items-center 제거하고 py-1 추가하여 이전 높이로 복원
-                                className="px-2 py-1 bg-gray-200 rounded hover:bg-gray-300 text-sm"
-                                style={{ fontSize: 'clamp(0.65rem, 0.7vw, 0.7rem)' }}
-                                onClick={() => setCurrentPage(currentPage + 1)}
-                                disabled={currentPage === totalPages}
-                              >
-                                <span className="hidden sm:inline">다음</span>
-                                <span className="sm:hidden">›</span>
-                              </button>
-                              <button
-                                // h-8, flex, items-center 제거하고 py-1 추가하여 이전 높이로 복원
-                                className="px-2 py-1 bg-gray-200 rounded hover:bg-gray-300 text-sm"
-                                style={{ fontSize: 'clamp(0.65rem, 0.7vw, 0.7rem)' }}
-                                onClick={() => setCurrentPage(totalPages)}
-                                disabled={currentPage === totalPages}
-                              >
-                                <span className="hidden sm:inline">마지막</span>
-                                <span className="sm:hidden">»</span>
-                              </button>
-                            </div>
+                                ))}
+                              </tbody>
+                            </table>
                           </div>
                         </div>
-                      ) : (
-                        <p className="text-gray-700" style={{ fontSize: 'clamp(0.6rem, 0.7vw, 0.75rem)' }}>데이터가 없습니다.</p>
-                      )}
-                    </div>
-                    
-                    {/* 우측 영역 - 52주 신고가 섹션 */}
-                    <div className="w-full lg:w-[40%]">
-                      {/* 금주 52주 신고가 정보 영역 */}
-                      <div className="flex flex-col">
-                        <div className="flex justify-between items-center mb-3" ref={highHeaderRef}>
-                          <h2 className="font-semibold whitespace-nowrap" style={{ fontSize: 'clamp(0.75rem, 0.9vw, 0.9rem)' }}>52주 신고가</h2>
-                          <div className="flex items-center justify-end">
-                            <span className="text-gray-600 mr-2 hidden sm:inline" style={{ fontSize: 'clamp(0.7rem, 0.7vw, 0.7rem)' }}>당일 52주 신고가중 RS값이 높은 순서대로 리스트업합니다.</span>
-                            <TableCopyButton
-                              tableRef={highTableRef}
-                              headerRef={highHeaderRef}
-                              tableName="52주 신고가 테이블"
-                              buttonText="이미지 복사"
-                            />
-                          </div>
-=======
+                        
+                        {/* 페이지네이션 */}
+                        <div className="mt-4 flex justify-center">
+                          <div className="flex items-center space-x-1">
+                            <button
+                              // h-8, flex, items-center 제거하고 py-1 추가하여 이전 높이로 복원
+                              className="px-2 py-1 bg-gray-200 rounded hover:bg-gray-300 text-sm"
+                              style={{ fontSize: 'clamp(0.65rem, 0.7vw, 0.7rem)' }}
+                              onClick={() => setCurrentPage(1)}
+                              disabled={currentPage === 1}
+                            >
+                              <span className="hidden sm:inline">처음</span>
+                              <span className="sm:hidden">«</span>
+                            </button>
+                            <button
+                              // h-8, flex, items-center 제거하고 py-1 추가하여 이전 높이로 복원
+                              className="px-2 py-1 bg-gray-200 rounded hover:bg-gray-300 text-sm"
+                              style={{ fontSize: 'clamp(0.65rem, 0.7vw, 0.7rem)' }}
+                              onClick={() => setCurrentPage(currentPage - 1)}
+                              disabled={currentPage === 1}
+                            >
+                              <span className="hidden sm:inline">이전</span>
+                              <span className="sm:hidden">‹</span>
+                            </button>
+                            
+                            {/* 페이지 번호 버튼 - 모바일에서는 줄이고 PC에서는 더 많이 표시 */}
+                            {Array.from({ length: totalPages }).map((_, index) => {
+                              const pageNumber = index + 1;
+                              // 모바일에서는 현재 페이지 주변 1개만 표시, PC에서는 2개 표시
+                              const visibleOnMobile = Math.abs(pageNumber - currentPage) <= 1;
+                              const visibleOnDesktop = Math.abs(pageNumber - currentPage) <= 2;
+                              
                               if (visibleOnDesktop) {
                                 return (
                                   <button
@@ -1408,75 +1310,104 @@
                         <h2 className="font-semibold whitespace-nowrap" style={{ fontSize: 'clamp(0.75rem, 0.9vw, 0.9rem)' }}>52주 신고가</h2>
                         <div className="flex items-center justify-end">
                           <span className="text-gray-600 mr-2 hidden sm:inline" style={{ fontSize: 'clamp(0.7rem, 0.7vw, 0.7rem)' }}>당일 52주 신고가중 RS값이 높은 순서대로 리스트업합니다.</span>
->>>>>>> c38e89b5
                         </div>
-                        <div className="relative">
-                          <div className="flex-1 overflow-x-auto scrollbar-thin scrollbar-thumb-gray-300 scrollbar-track-transparent" ref={highTableRef}>
-                            <table className="w-full bg-white border border-gray-200 table-fixed">
-                              <thead>
-                                <tr className="bg-gray-100">
-                                  <th 
-                                    className="px-4 py-3 text-xs font-medium text-gray-500 uppercase tracking-wider cursor-pointer border border-gray-200 text-center"
-                                    style={{ fontSize: 'clamp(0.6rem, 0.7vw, 0.7rem)', width: '90px', height: '35px' }}
-                                    onClick={() => requestSort('종목명')}
+                      </div>
+                      <div className="relative">
+                        <div className="flex-1 overflow-x-auto scrollbar-thin scrollbar-thumb-gray-300 scrollbar-track-transparent" ref={highTableRef}>
+                          <table className="w-full bg-white border border-gray-200 table-fixed">
+                            <thead>
+                              <tr className="bg-gray-100">
+                                <th 
+                                  className="px-4 py-3 text-xs font-medium text-gray-500 uppercase tracking-wider cursor-pointer border border-gray-200 text-center"
+                                  style={{ fontSize: 'clamp(0.6rem, 0.7vw, 0.7rem)', width: '90px', height: '35px' }}
+                                  onClick={() => requestSort('종목명')}
+                                >
+                                  <div className="flex items-center justify-center">
+                                    <span>종목명</span>
+                                    {sortKey === '종목명' && (
+                                      <span className="ml-1">
+                                        {sortDirection === 'asc' ? '▲' : '▼'}
+                                      </span>
+                                    )}
+                                  </div>
+                                </th>
+                                <th 
+                                  className="px-4 py-3 text-xs font-medium text-gray-500 uppercase tracking-wider cursor-pointer border border-gray-200 text-center"
+                                  style={{ fontSize: 'clamp(0.6rem, 0.7vw, 0.7rem)', width: '45px', height: '35px' }}
+                                  onClick={() => requestSort('RS')}
+                                >
+                                  <div className="flex items-center justify-center">
+                                    <span>RS</span>
+                                    {sortKey === 'RS' && (
+                                      <span className="ml-1">
+                                        {sortDirection === 'asc' ? '▲' : '▼'}
+                                      </span>
+                                    )}
+                                  </div>
+                                </th>
+                                <th 
+                                  className="px-4 py-3 text-xs font-medium text-gray-500 uppercase tracking-wider cursor-pointer border border-gray-200 text-center"
+                                  style={{ fontSize: 'clamp(0.6rem, 0.7vw, 0.7rem)', width: '55px', height: '35px' }} // 너비 늘림 (예: 55px -> 60px)
+                                  onClick={() => requestSort('등락률')}
+                                >
+                                  <div className="flex items-center justify-center">
+                                    <span>등락률</span>
+                                    {sortKey === '등락률' && (
+                                      <span className="ml-1">
+                                        {sortDirection === 'asc' ? '▲' : '▼'}
+                                      </span>
+                                    )}
+                                  </div>
+                                </th>
+                                <th 
+                                  className="px-4 py-3 text-xs font-medium text-gray-500 uppercase tracking-wider cursor-pointer border border-gray-200 text-center"
+                                  style={{ fontSize: 'clamp(0.6rem, 0.7vw, 0.7rem)', width: '60px', height: '35px' }}
+                                  onClick={() => requestSort('시가총액')}
+                                >
+                                  <div className="flex items-center justify-center">
+                                    <span>시가총액</span>
+                                    {sortKey === '시가총액' && (
+                                      <span className="ml-1">
+                                        {sortDirection === 'asc' ? '▲' : '▼'}
+                                      </span>
+                                    )}
+                                  </div>
+                                </th>
+                                <th 
+                                  className="px-4 py-3 text-xs font-medium text-gray-500 uppercase tracking-wider cursor-pointer border border-gray-200 text-center"
+                                  style={{ fontSize: 'clamp(0.6rem, 0.7vw, 0.7rem)', width: '60px', height: '35px' }}
+                                  onClick={() => requestSort('거래대금')}
+                                >
+                                  <div className="flex items-center justify-center">
+                                    <span>거래대금</span>
+                                    {sortKey === '거래대금' && (
+                                      <span className="ml-1">
+                                        {sortDirection === 'asc' ? '▲' : '▼'}
+                                      </span>
+                                    )}
+                                  </div>
+                                </th>
+                              </tr>
+                            </thead>
+                            <tbody>
+                              {combinedHighData.slice(0, 20).map((row: any, rowIndex: number) => (
+                                <tr key={rowIndex} className={rowIndex % 2 === 0 ? 'bg-gray-50' : 'bg-white'}>
+                                  <td 
+                                    className="py-1 px-1 sm:py-1.5 sm:px-2 border-b border-r text-left whitespace-nowrap overflow-hidden text-ellipsis"
+                                    style={{ fontSize: 'clamp(0.6rem, 0.7vw, 0.7rem)' }}
                                   >
-                                    <div className="flex items-center justify-center">
-                                      <span>종목명</span>
-                                      {sortKey === '종목명' && (
-                                        <span className="ml-1">
-                                          {sortDirection === 'asc' ? '▲' : '▼'}
-                                        </span>
-                                      )}
-                                    </div>
-                                  </th>
-                                  <th 
-                                    className="px-4 py-3 text-xs font-medium text-gray-500 uppercase tracking-wider cursor-pointer border border-gray-200 text-center"
-                                    style={{ fontSize: 'clamp(0.6rem, 0.7vw, 0.7rem)', width: '45px', height: '35px' }}
-                                    onClick={() => requestSort('RS')}
+                                    {row['종목명']}
+                                  </td>
+                                  <td 
+                                    className="py-1 px-1 sm:py-1.5 sm:px-2 border-b border-r text-center whitespace-nowrap overflow-hidden text-ellipsis"
+                                    style={{ fontSize: 'clamp(0.6rem, 0.7vw, 0.7rem)' }}
                                   >
-                                    <div className="flex items-center justify-center">
-                                      <span>RS</span>
-                                      {sortKey === 'RS' && (
-                                        <span className="ml-1">
-                                          {sortDirection === 'asc' ? '▲' : '▼'}
-                                        </span>
-                                      )}
-                                    </div>
-                                  </th>
-                                  <th 
-                                    className="px-4 py-3 text-xs font-medium text-gray-500 uppercase tracking-wider cursor-pointer border border-gray-200 text-center"
-                                    style={{ fontSize: 'clamp(0.6rem, 0.7vw, 0.7rem)', width: '55px', height: '35px' }} // 너비 늘림 (예: 55px -> 60px)
-                                    onClick={() => requestSort('등락률')}
+                                    {row['RS']}
+                                  </td>
+                                  <td 
+                                    className={`py-1 px-1 sm:py-1.5 sm:px-2 border-b border-r text-center whitespace-nowrap overflow-hidden text-ellipsis ${getPriceChangeColor(row['등락률'])}`}
+                                    style={{ fontSize: 'clamp(0.6rem, 0.7vw, 0.7rem)' }}
                                   >
-<<<<<<< HEAD
-                                    <div className="flex items-center justify-center">
-                                      <span>등락률</span>
-                                      {sortKey === '등락률' && (
-                                        <span className="ml-1">
-                                          {sortDirection === 'asc' ? '▲' : '▼'}
-                                        </span>
-                                      )}
-                                    </div>
-                                  </th>
-                                  <th 
-                                    className="px-4 py-3 text-xs font-medium text-gray-500 uppercase tracking-wider cursor-pointer border border-gray-200 text-center"
-                                    style={{ fontSize: 'clamp(0.6rem, 0.7vw, 0.7rem)', width: '60px', height: '35px' }}
-                                    onClick={() => requestSort('시가총액')}
-                                  >
-                                    <div className="flex items-center justify-center">
-                                      <span>시가총액</span>
-                                      {sortKey === '시가총액' && (
-                                        <span className="ml-1">
-                                          {sortDirection === 'asc' ? '▲' : '▼'}
-                                        </span>
-                                      )}
-                                    </div>
-                                  </th>
-                                  <th 
-                                    className="px-4 py-3 text-xs font-medium text-gray-500 uppercase tracking-wider cursor-pointer border border-gray-200 text-center"
-                                    style={{ fontSize: 'clamp(0.6rem, 0.7vw, 0.7rem)', width: '60px', height: '35px' }}
-                                    onClick={() => requestSort('거래대금')}
-=======
                                     {(row['등락률'] > 0 ? '+' : '') + row['등락률'].toFixed(2)}%
                                   </td>
                                   <td 
@@ -1488,88 +1419,23 @@
                                   <td 
                                     className="py-1 px-1 sm:py-1.5 sm:px-2 border-b border-r text-right whitespace-nowrap overflow-hidden text-ellipsis"
                                     style={{ fontSize: 'clamp(0.6rem, 0.7vw, 0.7rem)' }}
->>>>>>> c38e89b5
                                   >
-                                    <div className="flex items-center justify-center">
-                                      <span>거래대금</span>
-                                      {sortKey === '거래대금' && (
-                                        <span className="ml-1">
-                                          {sortDirection === 'asc' ? '▲' : '▼'}
-                                        </span>
-                                      )}
-                                    </div>
-                                  </th>
+                                    {row['거래대금(억)']}억
+                                  </td>
                                 </tr>
-                              </thead>
-                              <tbody>
-                                {combinedHighData.slice(0, 20).map((row: any, rowIndex: number) => (
-                                  <tr key={rowIndex} className={rowIndex % 2 === 0 ? 'bg-gray-50' : 'bg-white'}>
-                                    <td 
-                                      className="py-1 px-1 sm:py-1.5 sm:px-2 border-b border-r text-left whitespace-nowrap overflow-hidden text-ellipsis"
-                                      style={{ fontSize: 'clamp(0.6rem, 0.7vw, 0.7rem)' }}
-                                    >
-                                      {row['종목명']}
-                                    </td>
-                                    <td 
-                                      className="py-1 px-1 sm:py-1.5 sm:px-2 border-b border-r text-center whitespace-nowrap overflow-hidden text-ellipsis"
-                                      style={{ fontSize: 'clamp(0.6rem, 0.7vw, 0.7rem)' }}
-                                    >
-                                      {row['RS']}
-                                    </td>
-                                    <td 
-                                      className={`py-1 px-1 sm:py-1.5 sm:px-2 border-b border-r text-center whitespace-nowrap overflow-hidden text-ellipsis ${getPriceChangeColor(row['등락률'])}`}
-                                      style={{ fontSize: 'clamp(0.6rem, 0.7vw, 0.7rem)' }}
-                                    >
-                                      {(row['등락률'] > 0 ? '+' : '') + row['등락률'].toFixed(2)}%
-                                    </td>
-                                    <td 
-                                      className="py-1 px-1 sm:py-1.5 sm:px-2 border-b border-r text-center whitespace-nowrap overflow-hidden text-ellipsis"
-                                      style={{ fontSize: 'clamp(0.6rem, 0.7vw, 0.7rem)' }}
-                                    >
-                                      {row['시가총액(억)']}억
-                                    </td>
-                                    <td 
-                                      className="py-1 px-1 sm:py-1.5 sm:px-2 border-b border-r text-center whitespace-nowrap overflow-hidden text-ellipsis"
-                                      style={{ fontSize: 'clamp(0.6rem, 0.7vw, 0.7rem)' }}
-                                    >
-                                      {row['거래대금(억)']}억
-                                    </td>
-                                  </tr>
-                                ))}
-                              </tbody>
-                            </table>
-                          </div>
+                              ))}
+                            </tbody>
+                          </table>
                         </div>
                       </div>
                     </div>
                   </div>
-                </Suspense>
-              </div>
+                </div>
+              </Suspense>
             </div>
           </div>
         </div>
 
-<<<<<<< HEAD
-          {/* 차트 섹션 컨테이너 - 별도의 영역으로 분리 */}
-          <div className="bg-white rounded-md shadow p-2 md:p-4 flex-1 flex flex-col overflow-hidden">
-            <div className="bg-white rounded-md shadow flex-1 flex flex-col overflow-hidden">
-              {/* 하단 섹션: RS상위 시장 비교차트 */}
-              <div className="mb-2 md:mb-4">
-                <div className="p-2 md:p-4">
-                  <Suspense fallback={<div className="h-80 flex items-center justify-center">로딩 중...</div>}>
-                    <div className="mb-3">
-                      <h2 className="font-semibold" style={{ fontSize: 'clamp(0.75rem, 0.9vw, 0.9rem)' }}>RS상위 시장 비교차트</h2>
-                    </div>
-                    <div className="grid grid-cols-1 sm:grid-cols-2 lg:grid-cols-3 gap-4">
-                      {Array.from({length: 20}).map((_, index) => (
-                        <div key={index} className="rounded-md">
-                          {renderChartComponent(index)}
-                        </div>
-                      ))}
-                    </div>
-                  </Suspense>
-                </div>
-=======
         {/* 차트 섹션 컨테이너 - 별도의 영역으로 분리 */}
         <div className="bg-white rounded-md shadow p-2 md:p-4 flex-1 flex flex-col overflow-hidden">
           <div className="bg-white rounded-md shadow flex-1 flex flex-col overflow-hidden">
@@ -1588,7 +1454,6 @@
                     ))}
                   </div>
                 </Suspense>
->>>>>>> c38e89b5
               </div>
             </div>
           </div>
