--- conflicted
+++ resolved
@@ -7,26 +7,21 @@
 
 import type { Metadata } from "next"
 export const metadata: Metadata = {
-<<<<<<< HEAD
   title: "인텔리오",
   description: "가장 빠르고 진보된 AI Power로 업무 자동화와 주식 정보를 전달합니다.",
-=======
-  title: "Intellio - AI",
-  description: "인텔리오(Intellio) AI 기반 문서관리, 주식정보 솔루션. 닥이지(DocEasy), 스탁이지(StockEasy)",
   icons: [
     { rel: "icon", url: "/favicon.ico", sizes: "any" },
     { rel: "apple-touch-icon", url: "/apple-touch-icon.png" }
   ],
   openGraph: {
-    title: "Intellio - AI",
-    description: "인텔리오(Intellio) AI 기반 문서관리, 주식정보 솔루션. 닥이지(DocEasy), 스탁이지(StockEasy)",
+    title: "인텔리오",
+    description: "가장 빠르고 진보된 AI Power로 업무 자동화와 주식 정보를 전달합니다.",
     images: [
       {
         url: "https://intellio.kr/og-image.jpg",
       }
     ],
   }
->>>>>>> 849d98cd
 }
 
 
